--- conflicted
+++ resolved
@@ -1,20 +1,5 @@
 parameters:
 	ignoreErrors:
-<<<<<<< HEAD
-		# For some reason "treatPhpDocTypesAsCertain: false" did not help here
-		-
-			message: "#^Result of && is always false\\.$#"
-			count: 1
-			path: src/sad_spirit/pg_builder/Select.php
-
-		# For some reason "treatPhpDocTypesAsCertain: false" did not help here
-		-
-			message: "#^Else branch is unreachable because ternary operator condition is always true\\.$#"
-			count: 1
-			path: src/sad_spirit/pg_builder/Select.php
-
-=======
->>>>>>> d9d15715
 		# Looks like a bug with memoizing the result of stream->matches(...) call
 		-
 			message: "#^If condition is always false\\.$#"
