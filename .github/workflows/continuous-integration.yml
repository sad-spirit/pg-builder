--- conflicted
+++ resolved
@@ -15,14 +15,7 @@
       matrix:
         postgres-version: ['9.5', '16']
         operating-system: ['ubuntu-latest']
-<<<<<<< HEAD
-        php-version: ['7.2', '7.3', '7.4', '8.0', '8.1', '8.2']
-        include:
-          - php-version: '8.2'
-            composer-flags: '--ignore-platform-req=php+'
-=======
         php-version: ['7.2', '7.3', '7.4', '8.0', '8.1', '8.2', '8.3']
->>>>>>> d9d15715
 
     name: CI on ${{ matrix.operating-system }} with PHP ${{ matrix.php-version }} and PostgreSQL ${{ matrix.postgres-version }}
 
