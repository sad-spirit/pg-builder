--- conflicted
+++ resolved
@@ -32,10 +32,7 @@
     FunctionCall,
     Identifier,
     QualifiedName,
-<<<<<<< HEAD
-=======
     Star,
->>>>>>> d9d15715
     TargetElement,
     TypeName
 };
