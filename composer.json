{
    "name":         "sad_spirit/pg_builder",
    "description":  "Query builder for Postgres backed by SQL parser",
    "type":         "library",
    "keywords":     ["PostgreSQL", "Postgres", "SQL", "query", "builder", "parser", "lexer", "AST"],
    "license":      "BSD-2-Clause",
    "authors":      [
        {
            "name":     "Alexey Borzov",
            "email":    "avb@php.net"
        }
    ],
    "support":      {
        "issues":       "https://github.com/sad-spirit/pg-builder/issues"
    },
    "require" : {
        "php":       ">=7.2.0",
        "ext-ctype": "*"
    },
    "suggest": {
        "psr/cache-implementation": "Used for caching parsed queries",
        "sad_spirit/pg_wrapper":    "Used for DB types conversion and running built queries",
        "ext-pdo_pgsql":            "Used for running built queries"
    },
    "require-dev":  {
        "ext-pgsql":             "*",
        "ext-pdo_pgsql":         "*",
        "phpunit/phpunit":       "^8.0|^9.0",
<<<<<<< HEAD
        "sad_spirit/pg_wrapper": "^2.0.0",
        "psr/cache":             "^1.0",
        "phpstan/phpstan":       "^1.8.8",
        "vimeo/psalm":           "^4.16"
=======
        "sad_spirit/pg_wrapper": "^2.4.0",
        "psr/cache":             "^1.0",
        "phpstan/phpstan":       "^1.10.15",
        "vimeo/psalm":           "^4.30"
>>>>>>> d9d15715
    },
    "conflict": {
        "sad_spirit/pg_wrapper": "<2.4"
    },
    "autoload":     {
        "psr-4":    {
            "sad_spirit\\pg_builder\\":         "src/sad_spirit/pg_builder",
            "sad_spirit\\pg_builder\\rector\\": "rector/"
        }
    },
    "autoload-dev": {
        "psr-4":    {
            "sad_spirit\\pg_builder\\tests\\": "tests/"
        }
    }
}<|MERGE_RESOLUTION|>--- conflicted
+++ resolved
@@ -26,17 +26,10 @@
         "ext-pgsql":             "*",
         "ext-pdo_pgsql":         "*",
         "phpunit/phpunit":       "^8.0|^9.0",
-<<<<<<< HEAD
-        "sad_spirit/pg_wrapper": "^2.0.0",
-        "psr/cache":             "^1.0",
-        "phpstan/phpstan":       "^1.8.8",
-        "vimeo/psalm":           "^4.16"
-=======
         "sad_spirit/pg_wrapper": "^2.4.0",
         "psr/cache":             "^1.0",
         "phpstan/phpstan":       "^1.10.15",
         "vimeo/psalm":           "^4.30"
->>>>>>> d9d15715
     },
     "conflict": {
         "sad_spirit/pg_wrapper": "<2.4"
