<?php

/**
 * Query builder for Postgres backed by SQL parser
 *
 * LICENSE
 *
 * This source file is subject to BSD 2-Clause License that is bundled
 * with this package in the file LICENSE and available at the URL
 * https://raw.githubusercontent.com/sad-spirit/pg-builder/master/LICENSE
 *
 * @package   sad_spirit\pg_builder
 * @copyright 2014-2024 Alexey Borzov
 * @author    Alexey Borzov <avb@php.net>
 * @license   https://opensource.org/licenses/BSD-2-Clause BSD 2-Clause license
 * @link      https://github.com/sad-spirit/pg-builder
 */

declare(strict_types=1);

namespace sad_spirit\pg_builder;

/**
 * A tree walker that generates SQL from abstract syntax tree
 */
class SqlBuilderWalker implements StatementToStringWalker
{
    /**
     * Current indentation level
     * @var int
     */
    protected $indentLevel = 0;

    /**
     * Options, mostly deal with prettifying output
     * @var array<string, mixed>
     */
    protected $options = [
        'indent'         => "    ",
        'linebreak'      => "\n",
        'wrap'           => 120,
        'escape_unicode' => false
    ];

    /**
     * Dummy typecast expression used for checks with argumentNeedsParentheses()
     * @var nodes\expressions\TypecastExpression
     */
    private $dummyTypecast;

    /**
     * Identifiers are likely to appear in output more than once, so we cache the result of their escaping
     * @var string[]
     */
    private $escapedUnicodeIdentifiers = [];

    /**
     * Whether to generate SQL compatible with PDO::prepare()
     * @var bool
     */
    private $PDOPrepareCompatibility = false;

    /**
     * Constructor, accepts options that tune output generation
     *
     * Known options:
     *  - 'indent':         string used to indent statements
     *  - 'linebreak':      string used as a line break
     *  - 'wrap':           builder will try to wrap long lists of items before lines get that long
     *  - 'escape_unicode': if set to true, non-ASCII characters in string constants and identifiers
     *                      will be represented by Unicode escape sequences
     *
     * @param array<string, mixed> $options
     */
    public function __construct(array $options = [])
    {
        $this->options = array_merge($this->options, $options);

        $this->dummyTypecast = new nodes\expressions\TypecastExpression(
            new nodes\expressions\StringConstant('dummy'),
            new nodes\TypeName(new nodes\QualifiedName('dummy'))
        );
    }

    public function enablePDOPrepareCompatibility(bool $enable): void
    {
        $this->PDOPrepareCompatibility = $enable;
    }

    /**
     * Checks whether a given SELECT node contains any of ORDER BY / LIMIT / OFFSET / locking clauses
     *
     * Nodes with these clauses should be always wrapped in parentheses when used in
     * set operations, as per spec these clauses apply to a result of set operation rather
     * than to its operands
     *
     * @param SelectCommon $statement
     * @return bool
     */
    protected function containsCommonClauses(SelectCommon $statement): bool
    {
        return 0 < count($statement->order)
               || 0 < count($statement->locking)
               || null !== $statement->limit
               || null !== $statement->offset;
    }

    /**
     * Checks whether an argument of expression should be parenthesized in Postgres 9.5+
     *
     * @param nodes\ScalarExpression $argument
     * @param nodes\ScalarExpression $expression
     * @param bool                   $right
     * @return bool
     */
    protected function argumentNeedsParentheses(
        nodes\ScalarExpression $argument,
        nodes\ScalarExpression $expression,
        $right = false
    ): bool {
        $argumentPrecedence   = $argument->getPrecedence();
        $expressionPrecedence = $expression->getPrecedence();

        if ($expression instanceof nodes\expressions\BetweenExpression) {
            // to be on a safe side, wrap just about everything in parentheses, it is quite
            // difficult to distinguish between a_expr and b_expr at this stage
            return $argumentPrecedence < ($right ? $expression::PRECEDENCE_TYPECAST : $expressionPrecedence);

        } elseif ($expression instanceof nodes\Indirection) {
            if ($expression[0] instanceof nodes\ArrayIndexes) {
                return $argumentPrecedence < $expression::PRECEDENCE_ATOM;
            } else {
                return !($argument instanceof nodes\expressions\Parameter
                         || $argument instanceof nodes\expressions\SubselectExpression
                            && !$argument->operator);
            }
        }

        switch ($expression->getAssociativity()) {
            case $expression::ASSOCIATIVE_RIGHT:
                return $argumentPrecedence < $expressionPrecedence
                   || !$right && $argumentPrecedence === $expressionPrecedence;
            case $expression::ASSOCIATIVE_LEFT:
                return $argumentPrecedence < $expressionPrecedence
                   || $right && $argumentPrecedence === $expressionPrecedence;
            case $expression::ASSOCIATIVE_NONE:
            default:
                return $argumentPrecedence <= $expressionPrecedence;
        }
    }

    /**
     * Adds parentheses around argument if its precedence is lower than that of parent expression
     *
     * @param nodes\ScalarExpression $argument
     * @param nodes\ScalarExpression $expression
     * @param bool                   $right
     * @return string
     */
    protected function optionalParentheses(
        nodes\ScalarExpression $argument,
        nodes\ScalarExpression $expression,
        bool $right = false
    ): string {
        $needParens = $this->argumentNeedsParentheses($argument, $expression, $right);

        return ($needParens ? '(' : '') . $argument->dispatch($this) . ($needParens ? ')' : '');
    }

    /**
     * Returns the string to indent the current expression
     *
     * @return string
     */
    protected function getIndent(): string
    {
        return str_repeat($this->options['indent'], $this->indentLevel);
    }

    /**
     * Joins the array elements into a string using given separator, adding line breaks and indents where needed
     *
     * If the builder was configured with 'wrap' and 'linebreak' options, the method will try to insert
     * line breaks between list items to keep the created lines' length below 'wrap' items. It will add a
     * proper indent after a line break.
     *
     * The parts are checked for existing linebreaks so that strings containing them (e.g. subselects)
     * will be added properly.
     *
     * @param string   $lead      Leading keywords for expression list, e.g. 'select ' or 'order by '
     * @param string[] $parts     Array of expressions
     * @param string   $separator String to use for separating expressions
     * @return string
     */
    protected function implode(string $lead, array $parts, string $separator = ','): string
    {
        if (0 === count($parts)) {
            return $lead;

        } elseif (!$this->options['linebreak'] || !$this->options['wrap']) {
            return $lead . implode($separator . ' ', $parts);
        }

        $lineSep   = $separator . $this->options['linebreak'] . $this->getIndent();
        $indentLen = strlen($this->getIndent());
        $string    = $lead . array_shift($parts);
        $lineLen   = (false === $lastBreak = strrpos($string, $this->options['linebreak']))
                     ? strlen($string) : strlen($string) - $lastBreak;
        $sepLen    = strlen($separator) + 1;
        foreach ($parts as $part) {
            $partLen = strlen($part);
            if (false !== ($lastBreak = strrpos($part, $this->options['linebreak']))) {
                $firstBreak = strpos($part, $this->options['linebreak']) ?: $lastBreak;
                if ($lineLen + $firstBreak < $this->options['wrap']) {
                    $string .= $separator . ' ' . $part;
                } else {
                    $string .= $lineSep . $part;
                }
                $lineLen = $partLen - $lastBreak;

            } elseif ($lineLen + $partLen < $this->options['wrap']) {
                $string  .= $separator . ' ' . $part;
                $lineLen += $partLen + $sepLen;

            } else {
                $string  .= $lineSep . $part;
                $lineLen  = $indentLen + $partLen;
            }
        }
        return $string;
    }

    /**
     * Adds string representations of clauses defined in SelectCommon to an array
     *
     * @param string[]     $clauses
     * @param SelectCommon $statement
     * @return void
     */
    protected function addCommonSelectClauses(array &$clauses, SelectCommon $statement): void
    {
        $indent = $this->getIndent();
        $this->indentLevel++;
        if (0 < count($statement->order)) {
            $clauses[] = $this->implode($indent . 'order by ', $statement->order->dispatch($this), ',');
        }
        if (null !== $statement->limit) {
            if (!$statement->limitWithTies) {
                $clauses[] = $indent . 'limit ' . $statement->limit->dispatch($this);
            } else {
                $parentheses = $statement->limit->getPrecedence() < nodes\ScalarExpression::PRECEDENCE_ATOM;
                $clauses[]   = $indent . 'fetch first '
                               . ($parentheses ? '(' : '')
                               . $statement->limit->dispatch($this)
                               . ($parentheses ? ')' : '')
                               . ' rows with ties';
            }
        }
        if (null !== $statement->offset) {
            $clauses[] = $indent . 'offset ' . $statement->offset->dispatch($this);
        }
        if (0 < count($statement->locking)) {
            $clauses[] = $this->implode($indent, $statement->locking->dispatch($this), '');
        }
        $this->indentLevel--;
    }

    public function walkSelectStatement(Select $statement): string
    {
        $clauses = [];
        if (0 < count($statement->with)) {
            $clauses[] = $statement->with->dispatch($this);
        }

        $indent  = $this->getIndent();
        $list    = $indent . 'select ';
        $this->indentLevel++;
        if (true === $statement->distinct) {
            $list .= 'distinct ';
        } elseif ($statement->distinct instanceof nodes\lists\ExpressionList) {
            $list .= $this->implode('distinct on (', $statement->distinct->dispatch($this), ',') . ') ';
        }
        $clauses[] = $this->implode($list, $statement->list->dispatch($this), ',');

        if (0 < count($statement->from)) {
            $clauses[] = $this->implode($indent . 'from ', $statement->from->dispatch($this), ',');
        }
        if (null !== $statement->where->condition) {
            $clauses[] = $indent . 'where ' . $statement->where->dispatch($this);
        }
        if (0 < count($statement->group)) {
            $clauses[] = $this->implode($indent . 'group by ', $statement->group->dispatch($this), ',');
        }
        if (null !== $statement->having->condition) {
            $clauses[] = $indent . 'having ' . $statement->having->dispatch($this);
        }
        if (0 < count($statement->window)) {
            $clauses[] = $this->implode($indent . 'window ', $statement->window->dispatch($this), ',');
        }
        $this->indentLevel--;

        $this->addCommonSelectClauses($clauses, $statement);

        return implode($this->options['linebreak'] ?: ' ', $clauses);
    }

    public function walkSetOpSelectStatement(SetOpSelect $statement): string
    {
        $indent = $this->getIndent();
        $parts  = [];

        if (0 < count($statement->with)) {
            $parts[] = $statement->with->dispatch($this);
        }

        if (
            $this->containsCommonClauses($statement->left)
            || $statement->left->getPrecedence() < $statement->getPrecedence()
        ) {
            $this->indentLevel++;
            $part = $indent . '(' . $this->options['linebreak'] . $statement->left->dispatch($this);
            $this->indentLevel--;
            $parts[] = $part . $this->options['linebreak'] . $indent . ')';

        } else {
            $parts[] = $statement->left->dispatch($this);
        }

        $parts[] = $indent . $statement->operator;

        if (
            $this->containsCommonClauses($statement->right)
            || $statement->right->getPrecedence() <= $statement->getPrecedence()
        ) {
            $this->indentLevel++;
            $part = $indent . '(' . $this->options['linebreak'] . $statement->right->dispatch($this);
            $this->indentLevel--;
            $parts[] = $part . $this->options['linebreak'] . $indent . ')';

        } else {
            $parts[] = $statement->right->dispatch($this);
        }

        $this->addCommonSelectClauses($parts, $statement);

        return implode($this->options['linebreak'] ?: ' ', $parts);
    }

    public function walkValuesStatement(Values $statement): string
    {
        $sql  = $this->getIndent() . 'values' . ($this->options['linebreak'] ?: ' ');
        $this->indentLevel++;
        $rows = $statement->rows->dispatch($this);
        $this->indentLevel--;

        $parts = [$sql . implode(',' . ($this->options['linebreak'] ?: ' '), $rows)];

        $this->addCommonSelectClauses($parts, $statement);

        return implode($this->options['linebreak'] ?: ' ', $parts);
    }

    public function walkDeleteStatement(Delete $statement): string
    {
        $clauses = [];
        if (0 < count($statement->with)) {
            $clauses[] = $statement->with->dispatch($this);
        }
        $indent = $this->getIndent();
        $this->indentLevel++;
        /** @noinspection SqlWithoutWhere, SqlNoDataSourceInspection */
        $clauses[] = $indent . 'delete from ' . $statement->relation->dispatch($this);

        if (0 < count($statement->using)) {
            $clauses[] = $this->implode($indent . 'using ', $statement->using->dispatch($this), ',');
        }
        if (null !== $statement->where->condition) {
            $clauses[] = $indent . 'where ' . $statement->where->dispatch($this);
        }
        if (0 < count($statement->returning)) {
            $clauses[] = $this->implode($indent . 'returning ', $statement->returning->dispatch($this), ',');
        }
        $this->indentLevel--;

        return implode($this->options['linebreak'] ?: ' ', $clauses);
    }

    public function walkInsertStatement(Insert $statement): string
    {
        $clauses = [];
        if (0 < count($statement->with)) {
            $clauses[] = $statement->with->dispatch($this);
        }

        $indent = $this->getIndent();
        $this->indentLevel++;

        /** @noinspection SqlNoDataSourceInspection */
        $clauses[] = $indent . 'insert into ' . $statement->relation->dispatch($this);
        if (0 < count($statement->cols)) {
            $clauses[] = $this->implode($this->getIndent() . '(', $statement->cols->dispatch($this), ',') . ')';
        }
        if (null === $statement->values) {
            $clauses[] = $indent . 'default values';
        } else {
            if (null !== $statement->overriding) {
                $clauses[] = $indent . 'overriding ' . $statement->overriding . ' value';
            }
            $this->indentLevel--;
            $clauses[] = $statement->values->dispatch($this);
            $this->indentLevel++;
        }
        if (null !== $statement->onConflict) {
            $clauses[] = $indent . 'on conflict ' . $statement->onConflict->dispatch($this);
        }
        if (0 < count($statement->returning)) {
            $clauses[] = $this->implode($indent . 'returning ', $statement->returning->dispatch($this), ',');
        }
        $this->indentLevel--;

        return implode($this->options['linebreak'] ?: ' ', $clauses);
    }

    public function walkUpdateStatement(Update $statement): string
    {
        $clauses = [];
        if (0 < count($statement->with)) {
            $clauses[] = $statement->with->dispatch($this);
        }

        $indent = $this->getIndent();
        $this->indentLevel++;

        $clauses[] = $indent . 'update ' . $statement->relation->dispatch($this);
        $clauses[] = $this->implode($indent . 'set ', $statement->set->dispatch($this), ',');
        if (0 < count($statement->from)) {
            $clauses[] = $this->implode($indent . 'from ', $statement->from->dispatch($this), ',');
        }
        if (null !== $statement->where->condition) {
            $clauses[] = $indent . 'where ' . $statement->where->dispatch($this);
        }
        if (0 < count($statement->returning)) {
            $clauses[] = $this->implode($indent . 'returning ', $statement->returning->dispatch($this), ',');
        }
        $this->indentLevel--;

        return implode($this->options['linebreak'] ?: ' ', $clauses);
    }

    public function walkArrayIndexes(nodes\ArrayIndexes $node): string
    {
        return '['
               . (null !== $node->lower ? $node->lower->dispatch($this) : '')
               . ($node->isSlice ? ' : ' : '')
               . (null !== $node->upper ? $node->upper->dispatch($this) : '')
               . ']';
    }

    public function walkColumnReference(nodes\ColumnReference $node): string
    {
        if (!$this->options['escape_unicode']) {
            return $node->__toString();
        }

        return (null !== $node->catalog ? $node->catalog->dispatch($this) . '.' : '')
               . (null !== $node->schema ? $node->schema->dispatch($this) . '.' : '')
               . (null !== $node->relation ? $node->relation->dispatch($this) . '.' : '')
               . $node->column->dispatch($this);
    }

    public function walkCommonTableExpression(nodes\CommonTableExpression $node): string
    {
        $this->indentLevel++;
        if (null === $node->materialized) {
            $materialized = '';
        } else {
            $materialized = ($node->materialized ? '' : 'not ') . 'materialized ';
        }
        $sql = $node->alias->dispatch($this) . ' '
               . (
                   0 < count($node->columnAliases)
                   ? '(' . implode(', ', $node->columnAliases->dispatch($this)) . ') '
                   : ''
               )
               . 'as ' . $materialized . '(' . $this->options['linebreak'] . $node->statement->dispatch($this);
        $this->indentLevel--;

        $sql .= $this->options['linebreak'] . $this->getIndent() . ')';

        $trailing = [];
        if (null !== $node->search) {
            $trailing[] = $node->search->dispatch($this);
        }
        if (null !== $node->cycle) {
            $trailing[] = $node->cycle->dispatch($this);
        }
        if ([] !== $trailing) {
            $sql .= ' ' . \implode($this->options['linebreak'] . $this->getIndent(), $trailing);
        }

        return $sql;
    }

    public function walkKeywordConstant(nodes\expressions\KeywordConstant $node): string
    {
        return $node->value;
    }

    public function walkNumericConstant(nodes\expressions\NumericConstant $node): string
    {
        return $node->value;
    }

    public function walkStringConstant(nodes\expressions\StringConstant $node): string
    {
        // binary and hex strings do not require escaping
        if ($node::TYPE_CHARACTER !== $node->type) {
            return "{$node->type}'{$node->value}'";
        }

        if ($this->options['escape_unicode'] && preg_match('/[\\x80-\\xff]/', $node->value)) {
            // We generate e'...' string instead of u&'...' one as the latter may be rejected by server
            // if standard_conforming_strings setting is off
            return "e'"
                . implode('', array_map(function (int $codePoint): string {
                    if (0x27 === $codePoint) {
                        return "\\'";
                    } elseif (0x5c === $codePoint) {
                        return '\\\\';
                    } elseif ($codePoint < 0x80) {
                        return chr($codePoint);
                    } elseif ($codePoint < 0xFFFF) {
                        return sprintf('\\u%04x', $codePoint);
                    } else {
                        return sprintf('\\U%08x', $codePoint);
                    }
                }, self::utf8ToCodePoints($node->value)))
                . "'";
        }

        if (false === strpos($node->value, "'") && false === strpos($node->value, '\\')) {
            return "'" . $node->value . "'";
        }
        // We generate dollar-quoted strings by default as those are more readable, having no escapes.
        // As PDO::prepare() may fail with these, fall back to generating C-style escapes
        if ($this->PDOPrepareCompatibility) {
            return "e'" . strtr($node->value, ["'" => "\\'", "\\" => "\\\\"]) . "'";
        }

        if (false === strpos($node->value . '$', '$$')) {
            return '$$' . $node->value . '$$';
        } else {
            $i = 1;
            while (false !== strpos($node->value . '$', '$_' . $i . '$')) {
                $i++;
            }
            return '$_' . $i . '$' . $node->value . '$_' . $i . '$';
        }
    }

    public function walkFunctionCall(nodes\FunctionCall $node): string
    {
        $arguments = (array)$node->arguments->dispatch($this);
        if ($node->variadic) {
            $arguments[] = 'variadic ' . array_pop($arguments);
        }
        return $node->name->dispatch($this) . '('
               . ($node->distinct ? 'distinct ' : '')
               . implode(', ', $arguments)
               . (0 < count($node->order) ? ' order by ' . implode(',', $node->order->dispatch($this)) : '')
               . ')';
    }

    public function walkSQLValueFunction(nodes\expressions\SQLValueFunction $node): string
    {
        return $node->name . (null === $node->modifier ? '' : '(' . $node->modifier->dispatch($this) . ')');
    }

    public function walkSystemFunctionCall(nodes\expressions\SystemFunctionCall $node): string
    {
        return $node->name . '(' . implode(', ', (array)$node->arguments->dispatch($this)) . ')';
    }

    public function walkIdentifier(nodes\Identifier $node): string
    {
        if (!$this->options['escape_unicode'] || !preg_match('/[\\x80-\\xff]/', $node->value)) {
            return $node->__toString();
        }

        if (!isset($this->escapedUnicodeIdentifiers[$node->value])) {
            $this->escapedUnicodeIdentifiers[$node->value] = 'u&"'
                . implode('', array_map(function (int $codePoint): string {
                    if (0x5c === $codePoint) {
                        return '\\\\';
                    } elseif (0x22 === $codePoint) {
                        return '""';
                    } elseif ($codePoint < 0x80) {
                        return chr($codePoint);
                    } elseif ($codePoint < 0xFFFF) {
                        return sprintf('\\%04x', $codePoint);
                    } else {
                        return sprintf('\\+%06x', $codePoint);
                    }
                }, self::utf8ToCodePoints($node->value)))
                . '"';
        }

        return $this->escapedUnicodeIdentifiers[$node->value];
    }

    public function walkIndirection(nodes\Indirection $node): string
    {
        $sql = $this->optionalParentheses($node->expression, $node, false);
        /* @var Node $item */
        foreach ($node as $item) {
            if ($item instanceof nodes\ArrayIndexes) {
                $sql .= $item->dispatch($this);
            } else {
                $sql .= '.' . $item->dispatch($this);
            }
        }

        return $sql;
    }

    public function walkLockingElement(nodes\LockingElement $node): string
    {
        $sql = 'for ' . $node->strength;
        if (0 < count($node)) {
            $sql .= ' of ' . implode(', ', $this->walkGenericNodeList($node));
        }
        if ($node->noWait) {
            $sql .= ' nowait';
        } elseif ($node->skipLocked) {
            $sql .= ' skip locked';
        }
        return $sql;
    }

    public function walkOrderByElement(nodes\OrderByElement $node): string
    {
        $sql = $node->expression->dispatch($this);
        if (null !== $node->direction) {
            $sql .= ' ' . $node->direction;
            if (nodes\OrderByElement::USING === $node->direction) {
                $sql .= ' '  . (
                            $node->operator instanceof nodes\QualifiedOperator
                            ? $node->operator->dispatch($this)
                            : $node->operator
                        );
            }
        }
        if (null !== $node->nullsOrder) {
            $sql .= ' nulls ' . $node->nullsOrder;
        }
        return $sql;
    }

    public function walkNamedParameter(nodes\expressions\NamedParameter $node): string
    {
        return ':' . $node->name;
    }

    public function walkPositionalParameter(nodes\expressions\PositionalParameter $node): string
    {
        return '$' . $node->position;
    }

    public function walkQualifiedName(nodes\QualifiedName $node): string
    {
        if (!$this->options['escape_unicode']) {
            return $node->__toString();
        }
        return (null !== $node->catalog ? $node->catalog->dispatch($this) . '.' : '')
               . (null !== $node->schema ? $node->schema->dispatch($this) . '.' : '')
               . $node->relation->dispatch($this);
    }

    public function walkQualifiedOperator(nodes\QualifiedOperator $node): string
    {
        if (!$this->options['escape_unicode']) {
            return $node->__toString();
        }
        return 'operator('
               . (null !== $node->catalog ? $node->catalog->dispatch($this) . '.' : '')
               . (null !== $node->schema ? $node->schema->dispatch($this) . '.' : '')
               . ($this->PDOPrepareCompatibility ? strtr($node->operator, ['?' => '??']) : $node->operator) . ')';
    }

    public function walkSetTargetElement(nodes\SetTargetElement $node): string
    {
        $sql = $node->name->dispatch($this);
        /* @var Node $item */
        foreach ($node as $item) {
            $sql .= ($item instanceof nodes\ArrayIndexes ? '' : '.') . $item->dispatch($this);
        }
        return $sql;
    }

    public function walkSingleSetClause(nodes\SingleSetClause $node): string
    {
        return $node->column->dispatch($this) . ' = ' . $node->value->dispatch($this);
    }

    public function walkMultipleSetClause(nodes\MultipleSetClause $node): string
    {
        return '(' . implode(', ', $node->columns->dispatch($this)) . ') = '
               . $node->value->dispatch($this);
    }

    public function walkSetToDefault(nodes\SetToDefault $node): string
    {
        return 'default';
    }

    public function walkStar(nodes\Star $node): string
    {
        return '*';
    }

    public function walkTargetElement(nodes\TargetElement $node): string
    {
        return $node->expression->dispatch($this)
               . (null !== $node->alias ? ' as ' . $node->alias->dispatch($this) : '');
    }

    public function walkTypeName(nodes\TypeName $node): string
    {
        $sql = ($node->setOf ? 'setof ' : '')
               . (
                    $node instanceof nodes\IntervalTypeName
                    ? 'interval' . ($node->mask ? ' ' . $node->mask : '')
                    : $node->name->dispatch($this)
               )
               . (0 < count($node->modifiers) ? '(' . implode(', ', $node->modifiers->dispatch($this)) . ')' : '');
        if (0 < count($node->bounds)) {
            foreach ($node->bounds as $bound) {
                $sql .= '[' . (-1 === $bound ? '' : $bound) . ']';
            }
        }
        return $sql;
    }

    public function walkWhereOrHavingClause(nodes\WhereOrHavingClause $node): string
    {
        return null !== $node->condition ? $node->condition->dispatch($this) : '';
    }

    public function walkWindowDefinition(nodes\WindowDefinition $node): string
    {
        // name should only be set for windows appearing in WINDOW clause
        $sql = null !== $node->name ? $node->name->dispatch($this) . ' as (' : '(';
        $parts = [];
        if (null !== $node->refName) {
            $parts[] = $node->refName->dispatch($this);
        }
        if (0 < count($node->partition)) {
            $parts[] = 'partition by ' . implode(', ', $node->partition->dispatch($this));
        }
        if (0 < count($node->order)) {
            $parts[] = 'order by ' . implode(', ', $node->order->dispatch($this));
        }
        if (null !== $node->frame) {
            $parts[] = $node->frame->dispatch($this);
        }
        return $sql . implode(' ', $parts) . ')';
    }

    public function walkWindowFrameClause(nodes\WindowFrameClause $node): string
    {
        return $node->type . ' '
               . (
                   null === $node->end
                   ? $node->start->dispatch($this)
                   : 'between ' . $node->start->dispatch($this) . ' and ' . $node->end->dispatch($this)
               )
               . (null === $node->exclusion ? '' : ' exclude ' . $node->exclusion);
    }

    public function walkWindowFrameBound(nodes\WindowFrameBound $node): string
    {
        if (null !== $node->value) {
            return $node->value->dispatch($this) . ' ' . $node->direction;

        } elseif (in_array($node->direction, ['preceding', 'following'])) {
            return 'unbounded ' . $node->direction;

        } else {
            return $node->direction;
        }
    }

    public function walkWithClause(nodes\WithClause $node): string
    {
        return $this->implode(
            $this->getIndent() . 'with ' . ($node->recursive ? 'recursive ' : ''),
            $this->walkGenericNodeList($node),
            ','
        );
    }

    /**
     * Used by {@link walkArrayExpression} to enable adding of array keyword only to outermost array literal
     *
     * @param nodes\expressions\ArrayExpression $expression
     * @param bool $keyword
     * @return string
     */
    protected function recursiveArrayExpression(
        nodes\expressions\ArrayExpression $expression,
        bool $keyword = true
    ): string {
        $items = [];
        foreach ($expression as $item) {
            if ($item instanceof nodes\expressions\ArrayExpression) {
                $items[] = $this->recursiveArrayExpression($item, false);
            } else {
                /* @var Node $item */
                $items[] = $item->dispatch($this);
            }
        }
        return ($keyword ? 'array' : '') . '[' . implode(', ', $items) . ']';
    }

    public function walkArrayExpression(nodes\expressions\ArrayExpression $expression): string
    {
        return $this->recursiveArrayExpression($expression, true);
    }

    public function walkArrayComparisonExpression(nodes\expressions\ArrayComparisonExpression $expression): string
    {
        return $expression->keyword . '(' . $expression->array->dispatch($this) . ')';
    }

    public function walkAtTimeZoneExpression(nodes\expressions\AtTimeZoneExpression $expression): string
    {
        return $this->optionalParentheses($expression->argument, $expression, false)
               . ' at time zone '
               . $this->optionalParentheses($expression->timeZone, $expression, true);
    }

    public function walkBetweenExpression(nodes\expressions\BetweenExpression $expression): string
    {
        return $this->optionalParentheses($expression->argument, $expression)
               . ($expression->not ? ' not ' : ' ') . $expression->operator . ' '
               . $this->optionalParentheses($expression->left, $expression, true)
               . ' and '
               . $this->optionalParentheses($expression->right, $expression, true);
    }

    public function walkCaseExpression(nodes\expressions\CaseExpression $expression): string
    {
        $clauses = [];
        if (null !== $expression->argument) {
            $clauses[] = $expression->argument->dispatch($this);
        }
        /* @var nodes\expressions\WhenExpression $whenClause */
        foreach ($expression as $whenClause) {
            $clauses[] = 'when ' . $whenClause->when->dispatch($this)
                         . ' then ' . $whenClause->then->dispatch($this);
        }

        if (null !== $expression->else) {
            $clauses[] = 'else ' . $expression->else->dispatch($this);
        }

        return 'case ' . implode(' ', $clauses) . ' end';
    }

    public function walkCollateExpression(nodes\expressions\CollateExpression $expression): string
    {
        return $this->optionalParentheses($expression->argument, $expression, false)
               . ' collate ' . $expression->collation->dispatch($this);
    }

    public function walkCollationForExpression(nodes\expressions\CollationForExpression $expression): string
    {
        return 'collation for(' . $expression->argument->dispatch($this) . ')';
    }

    public function walkExtractExpression(nodes\expressions\ExtractExpression $expression): string
    {
        $field = in_array($expression->field, $expression::KEYWORDS)
            ? $expression->field
            : (new nodes\Identifier($expression->field))->dispatch($this);

        return 'extract(' . $field . ' from ' . $expression->source->dispatch($this) . ')';
    }

    public function walkFunctionExpression(nodes\expressions\FunctionExpression $expression): string
    {
        if (!$expression->withinGroup) {
            $sql = $this->walkFunctionCall($expression);

        } else {
            $arguments = (array)$expression->arguments->dispatch($this);
            if ($expression->variadic) {
                $arguments[] = 'variadic ' . array_pop($arguments);
            }
            $sql = $expression->name->dispatch($this)
                   . '('
                   . ($expression->distinct ? 'distinct ' : '')
                   . implode(', ', $arguments)
                   . ')'
                   . ' within group (order by '
                   . implode(', ', $expression->order->dispatch($this)) . ')';
        }

        return $sql
               . (null === $expression->filter ? '' : ' filter (where ' . $expression->filter->dispatch($this) . ')')
               . (null === $expression->over ? '' : ' over ' . $expression->over->dispatch($this));
    }

    public function walkInExpression(nodes\expressions\InExpression $expression): string
    {
        if ($expression->right instanceof SelectCommon) {
            $this->indentLevel++;
            $right  = '(' . $this->options['linebreak'] . $expression->right->dispatch($this);
            $this->indentLevel--;
            $right .= $this->options['linebreak'] . $this->getIndent() . ')';

        } else {
            $right = '(' . implode(', ', $expression->right->dispatch($this)) . ')';
        }

        return $this->optionalParentheses($expression->left, $expression, false)
               . ($expression->not ? ' not in ' : ' in ') . $right;
    }

    public function walkIsDistinctFromExpression(nodes\expressions\IsDistinctFromExpression $expression): string
    {
        return $this->optionalParentheses($expression->left, $expression, false)
               . ' is ' . ($expression->not ? 'not ' : '') . 'distinct from '
               . $this->optionalParentheses($expression->right, $expression, true);
    }

    public function walkIsExpression(nodes\expressions\IsExpression $expression): string
    {
        return $this->optionalParentheses($expression->argument, $expression, false)
               . ' is ' . ($expression->not ? 'not ' : '') . $expression->what;
    }

    public function walkLogicalExpression(nodes\expressions\LogicalExpression $expression): string
    {
        $parent = $expression;
        do {
            $parent = $parent->getParentNode();
        } while ($parent instanceof nodes\expressions\LogicalExpression);

        $verbose   = $parent instanceof nodes\WhereOrHavingClause;
        $delimiter = $verbose
                     ? ($this->options['linebreak'] ?: ' ') . $this->getIndent() . $expression->operator . ' '
                     : ' ' . $expression->operator . ' ';

        $items = [];
        /* @var nodes\ScalarExpression $item */
        foreach ($expression as $item) {
            if ($item->getPrecedence() >= $expression->getPrecedence()) {
                $items[] = $item->dispatch($this);
            } elseif (!$verbose) {
                $items[] = '(' . $item->dispatch($this) . ')';
            } else {
                $this->indentLevel++;
                $nested = '(' . $this->options['linebreak'] . $this->getIndent() . $item->dispatch($this);
                $this->indentLevel--;
                $items[] = $nested . $this->options['linebreak'] . $this->getIndent() . ')';
            }
        }

        return implode($delimiter, $items);
    }

    public function walkNormalizeExpression(nodes\expressions\NormalizeExpression $expression): string
    {
        return 'normalize(' . $expression->argument->dispatch($this)
            . (null === $expression->form ? '' : ', ' . $expression->form) . ')';
    }

    public function walkNotExpression(nodes\expressions\NotExpression $expression): string
    {
        return 'not ' . $this->optionalParentheses($expression->argument, $expression);
    }

    public function walkNullIfExpression(nodes\expressions\NullIfExpression $expression): string
    {
        return 'nullif(' . $expression->first->dispatch($this) . ', ' . $expression->second->dispatch($this) . ')';
    }

    public function walkOperatorExpression(nodes\expressions\OperatorExpression $expression): string
    {
        return (
                null === $expression->left
                ? ''
                : $this->optionalParentheses($expression->left, $expression, false) . ' '
            )
            . (
                $expression->operator instanceof nodes\QualifiedOperator
                ? $expression->operator->dispatch($this)
                : ($this->PDOPrepareCompatibility ? strtr($expression->operator, ['?' => '??']) : $expression->operator)
            )
            . ' ' . $this->optionalParentheses($expression->right, $expression, true);
    }

    public function walkOverlapsExpression(nodes\expressions\OverlapsExpression $expression): string
    {
        // parentheses are not needed since both arguments can be only row literals
        return $expression->left->dispatch($this) . ' overlaps ' . $expression->right->dispatch($this);
    }

    public function walkOverlayExpression(nodes\expressions\OverlayExpression $expression): string
    {
        return 'overlay(' . $expression->string->dispatch($this)
            . ' placing ' . $expression->newSubstring->dispatch($this)
            . ' from ' . $expression->start->dispatch($this)
            . (null === $expression->count ? '' : ' for ' . $expression->count->dispatch($this))
            . ')';
    }

    public function walkPatternMatchingExpression(nodes\expressions\PatternMatchingExpression $expression): string
    {
        return $this->optionalParentheses($expression->argument, $expression, false)
               . ($expression->not ? ' not ' : ' ') . $expression->operator . ' '
               . $this->optionalParentheses($expression->pattern, $expression, true)
               . (
                    null !== $expression->escape
                    ? ' escape ' . $this->optionalParentheses($expression->escape, $expression, true)
                    : ''
               );
    }

    public function walkPositionExpression(nodes\expressions\PositionExpression $expression): string
    {
        // Both arguments are b_expr in grammar, our Parser::RestrictedExpression()
        $substring = $this->optionalParentheses($expression->substring, $this->dummyTypecast);
        $string    = $this->optionalParentheses($expression->string, $this->dummyTypecast, true);

        return 'position(' . $substring . ' in ' . $string . ')';
    }

    public function walkRowExpression(nodes\expressions\RowExpression $expression): string
    {
        if ($expression->getParentNode() instanceof nodes\lists\RowList) {
            return $this->implode($this->getIndent() . '(', $this->walkGenericNodeList($expression), ',') . ')';
        } elseif (count($expression) < 2) {
            return 'row(' . implode(', ', $this->walkGenericNodeList($expression)) . ')';
        } else {
            return '(' . implode(', ', $this->walkGenericNodeList($expression)) . ')';
        }
    }

    public function walkSubstringFromExpression(nodes\expressions\SubstringFromExpression $expression): string
    {
        return 'substring(' . $expression->string->dispatch($this)
            . (null === $expression->from ? '' : ' from ' . $expression->from->dispatch($this))
            . (null === $expression->for ? '' : ' for ' . $expression->for->dispatch($this))
            . ')';
    }

    public function walkSubstringSimilarExpression(nodes\expressions\SubstringSimilarExpression $expression): string
    {
        return 'substring(' . $expression->string->dispatch($this)
            . ' similar ' . $expression->pattern->dispatch($this)
            . ' escape ' . $expression->escape->dispatch($this) . ')';
    }

    public function walkSubselectExpression(nodes\expressions\SubselectExpression $expression): string
    {
        $this->indentLevel++;
        $sql = $expression->operator . '(' . $this->options['linebreak']
               . $expression->query->dispatch($this);
        $this->indentLevel--;

        return $sql . $this->options['linebreak'] . $this->getIndent() . ')';
    }

    public function walkTrimExpression(nodes\expressions\TrimExpression $expression): string
    {
        $arguments  = $this->walkGenericNodeList($expression->arguments);
        $from       = \array_shift($arguments);
        $characters = \array_pop($arguments);

        return 'trim(' . $expression->side
            . (null !== $characters ? ' ' . $characters : '')
            . (null !== $from ? ' from ' . $from : '')
            . (empty($arguments) ? '' : ', ' . \implode(', ', $arguments))
            . ')';
    }

    public function walkTypecastExpression(nodes\expressions\TypecastExpression $expression): string
    {
        $parent = $expression->getParentNode();

        if ($parent instanceof nodes\range\FunctionCall || $parent instanceof nodes\range\RowsFromElement) {
            // used in FROM, output longer "CAST(... AS ...)" form
            return 'cast(' . $expression->argument->dispatch($this) . ' as '
                   . $expression->type->dispatch($this) . ')';
        } else {
            // used somewhere else, output shorter form
            return $this->optionalParentheses($expression->argument, $expression)
                   . '::' . $expression->type->dispatch($this);
        }
    }

    public function walkConstantTypecastExpression(nodes\expressions\ConstantTypecastExpression $expression): string
    {
        $modifiers = 0 < count($expression->type->modifiers)
                     ? ' (' . \implode(', ', $expression->type->modifiers->dispatch($this)) . ')'
                     : '';
        return (
                $expression->type instanceof nodes\IntervalTypeName
                ? 'interval' . ('' === $expression->type->mask ? $modifiers : '')
                : $expression->type->name->dispatch($this) . $modifiers
            )
            . ' ' . $expression->argument->dispatch($this)
            . (
                $expression->type instanceof nodes\IntervalTypeName && '' !== $expression->type->mask
                ? ' ' . $expression->type->mask . $modifiers
                : ''
            );
    }

    public function walkGroupingExpression(nodes\expressions\GroupingExpression $expression): string
    {
        return 'grouping(' . implode(', ', $this->walkGenericNodeList($expression)) . ')';
    }


    /**
     * {@inheritDoc}
     * @return string[]
     */
    public function walkGenericNodeList(NodeList $list): array
    {
        $items = [];
        /* @var Node $item */
        foreach ($list as $item) {
            $items[] = $item->dispatch($this);
        }
        return $items;
    }

    /**
     * {@inheritDoc}
     * @return string[]
     */
    public function walkFunctionArgumentList(nodes\lists\FunctionArgumentList $list): array
    {
        $items = [];
        /* @var nodes\ScalarExpression $argument */
        foreach ($list as $key => $argument) {
            if (is_int($key)) {
                $items[] = $argument->dispatch($this);
            } else {
                $items[] = $key . ' := ' . $argument->dispatch($this);
            }
        }
        return $items;
    }

    public function walkColumnDefinition(nodes\range\ColumnDefinition $node): string
    {
        return $node->name->dispatch($this)
               . ' ' . $node->type->dispatch($this)
               . ($node->collation ? ' collate ' . $node->collation->dispatch($this) : '');
    }

    protected function getFromItemAliases(nodes\range\FromElement $rangeItem): string
    {
        if (null === $rangeItem->tableAlias && null === $rangeItem->columnAliases) {
            return '';
        }
        return ' as'
               . (null !== $rangeItem->tableAlias ? ' ' . $rangeItem->tableAlias->dispatch($this) : '')
               . (
                    null !== $rangeItem->columnAliases
                    ? ' (' . implode(', ', $rangeItem->columnAliases->dispatch($this)) . ')'
                    : ''
               );
    }

    public function walkRangeFunctionCall(nodes\range\FunctionCall $rangeItem): string
    {
        return ($rangeItem->lateral ? 'lateral ' : '') . $rangeItem->function->dispatch($this)
               . ($rangeItem->withOrdinality ? ' with ordinality' : '')
               . $this->getFromItemAliases($rangeItem);
    }

    public function walkRowsFrom(nodes\range\RowsFrom $rangeItem): string
    {
        return ($rangeItem->lateral ? 'lateral ' : '') . 'rows from('
               . implode(', ', $rangeItem->functions->dispatch($this)) . ')'
               . ($rangeItem->withOrdinality ? ' with ordinality' : '')
               . $this->getFromItemAliases($rangeItem);
    }

    public function walkRowsFromElement(nodes\range\RowsFromElement $node): string
    {
        return $node->function->dispatch($this)
               . (
                   count($node->columnAliases) > 0
                   ? ' as (' . implode(', ', $node->columnAliases->dispatch($this)) . ')'
                   : ''
               );
    }

    public function walkJoinExpression(nodes\range\JoinExpression $rangeItem): string
    {
        $sql = $rangeItem->left->dispatch($this)
               . ($rangeItem->natural ? ' natural' : '')
               . ' ' . $rangeItem->type . ' join ';

        if ($rangeItem->right instanceof nodes\range\JoinExpression) {
            $sql .= '(' . $rangeItem->right->dispatch($this) . ')';
        } else {
            $sql .= $rangeItem->right->dispatch($this);
        }

        if ($rangeItem->on) {
            $sql .= ' on ' . $rangeItem->on->dispatch($this);
        } elseif ($rangeItem->using) {
            $sql .= ' ' . $rangeItem->using->dispatch($this);
        }

        $alias = $this->getFromItemAliases($rangeItem);
        return '' === $alias ? $sql : '(' . $sql . ')' . $alias;
    }

    public function walkRelationReference(nodes\range\RelationReference $rangeItem): string
    {
        return (false === $rangeItem->inherit ? 'only ' : '')
               . $rangeItem->name->dispatch($this)
               . (true === $rangeItem->inherit ? ' *' : '')
               . $this->getFromItemAliases($rangeItem);
    }

    public function walkRangeSubselect(nodes\range\Subselect $rangeItem): string
    {
        $this->indentLevel++;
        $sql = ($rangeItem->lateral ? 'lateral (' : '(') . $this->options['linebreak']
               . $rangeItem->query->dispatch($this);
        $this->indentLevel--;

        return $sql . $this->options['linebreak'] . $this->getIndent() . ')'
               . $this->getFromItemAliases($rangeItem);
    }

    public function walkInsertTarget(nodes\range\InsertTarget $target): string
    {
        return $target->relation->dispatch($this)
               . (null === $target->alias ? '' : ' as ' . $target->alias->dispatch($this));
    }

    public function walkUpdateOrDeleteTarget(nodes\range\UpdateOrDeleteTarget $target): string
    {
        return (false === $target->inherit ? 'only ' : '')
               . $target->relation->dispatch($this)
               . (true === $target->inherit ? ' *' : '')
               . (null === $target->alias ? '' : ' as ' . $target->alias->dispatch($this));
    }

    public function walkTableSample(nodes\range\TableSample $rangeItem): string
    {
        return $rangeItem->relation->dispatch($this)
               . ' tablesample ' . $rangeItem->method->dispatch($this)
               . ' (' . implode(', ', $rangeItem->arguments->dispatch($this)) . ')'
               . (
                   null === $rangeItem->repeatable
                   ? ''
                   : ' repeatable(' . $rangeItem->repeatable->dispatch($this) . ')'
               );
    }


    public function walkXmlElement(nodes\xml\XmlElement $xml): string
    {
        $sql = 'xmlelement(name ' . $xml->name->dispatch($this);
        if (0 < count($xml->attributes)) {
            $sql .= ', xmlattributes(' . implode(', ', $xml->attributes->dispatch($this)) . ')';
        }
        if (0 < count($xml->content)) {
            $sql .= ', ' . implode(', ', $xml->content->dispatch($this));
        }
        return $sql . ')';
    }

    public function walkXmlExists(nodes\xml\XmlExists $xml): string
    {
        return 'xmlexists(' . $this->optionalParentheses($xml->xpath, $this->dummyTypecast)
            . ' passing ' . $this->optionalParentheses($xml->xml, $this->dummyTypecast, true)
            . ')';
    }

    public function walkXmlForest(nodes\xml\XmlForest $xml): string
    {
        return 'xmlforest(' . implode(', ', $this->walkGenericNodeList($xml)) . ')';
    }

    public function walkXmlParse(nodes\xml\XmlParse $xml): string
    {
        return 'xmlparse(' . $xml->documentOrContent . ' ' . $xml->argument->dispatch($this)
               . ($xml->preserveWhitespace ? ' preserve whitespace' : '') . ')';
    }

    public function walkXmlPi(nodes\xml\XmlPi $xml): string
    {
        return 'xmlpi(name ' . $xml->name->dispatch($this)
               . ($xml->content ? ', ' . $xml->content->dispatch($this) : '') . ')';
    }

    public function walkXmlRoot(nodes\xml\XmlRoot $xml): string
    {
        return 'xmlroot(' . $xml->xml->dispatch($this)
               . ', version ' . ($xml->version ? $xml->version->dispatch($this) : 'no value')
               . ($xml->standalone ? ', standalone ' . $xml->standalone : '') . ')';
    }

    public function walkXmlSerialize(nodes\xml\XmlSerialize $xml): string
    {
        return 'xmlserialize(' . $xml->documentOrContent . ' ' . $xml->argument->dispatch($this)
               . ' as ' . $xml->type->dispatch($this)
               . (null === $xml->indent ? '' : ($xml->indent ? ' indent' : ' no indent')) . ')';
    }

    public function walkXmlTable(nodes\range\XmlTable $table): string
    {
        $this->indentLevel++;
        $lines = [($table->lateral ? 'lateral ' : '') . 'xmltable('];
        if (0 < count($table->namespaces)) {
            $lines[] = $this->getIndent() . 'xmlnamespaces(';

            $this->indentLevel++;
            $glue = $this->options['linebreak'] ? ',' . $this->options['linebreak'] . $this->getIndent() : ', ';
            $lines[] = $this->getIndent() . implode($glue, $this->walkGenericNodeList($table->namespaces));
            $this->indentLevel--;

            $lines[] = $this->getIndent() . '),';
        }

        $lines[] = $this->getIndent() . $this->optionalParentheses($table->rowExpression, $this->dummyTypecast, true)
                   . ' passing ' . $this->optionalParentheses($table->documentExpression, $this->dummyTypecast, true);
        $glue    = $this->options['linebreak']
                   ? ',' . $this->options['linebreak'] . $this->getIndent() . '        ' // let's align columns
                   : ', ';
        $lines[] = $this->getIndent() . 'columns ' . implode($glue, $this->walkGenericNodeList($table->columns));

        $this->indentLevel--;

        return implode($this->options['linebreak'] ?: ' ', $lines)
               . $this->options['linebreak'] . $this->getIndent() . ')'
               . $this->getFromItemAliases($table);
    }

    public function walkXmlTypedColumnDefinition(nodes\xml\XmlTypedColumnDefinition $column): string
    {
        $sql = $column->name->dispatch($this) . ' ' . $column->type->dispatch($this);
        if (null !== $column->path) {
            $sql .= ' path ' . $this->optionalParentheses($column->path, $this->dummyTypecast, true);
        }
        if (null !== $column->default) {
            $sql .= ' default ' . $this->optionalParentheses($column->default, $this->dummyTypecast, true);
        }
        if (null !== $column->nullable) {
            $sql .= $column->nullable ? ' null' : ' not null';
        }
        return $sql;
    }

    public function walkXmlOrdinalityColumnDefinition(nodes\xml\XmlOrdinalityColumnDefinition $column): string
    {
        return $column->name->dispatch($this) . ' for ordinality';
    }

    public function walkXmlNamespace(nodes\xml\XmlNamespace $ns): string
    {
        $sql = $this->optionalParentheses($ns->value, $this->dummyTypecast, true);

        return null === $ns->alias ? 'default ' . $sql : $sql . ' as ' . $ns->alias->dispatch($this);
    }

    public function walkOnConflictClause(nodes\OnConflictClause $onConflict): string
    {
        $sql = '';
        if (null !== $onConflict->target) {
            if ($onConflict->target instanceof nodes\Identifier) {
                $sql .= 'on constraint ';
            }
            $sql .= $onConflict->target->dispatch($this);
        }
        $sql .= ' do ' . $onConflict->action;
        if ('update' === $onConflict->action) {
            $indent = $this->getIndent();
            $this->indentLevel++;

            $clauses = [''];
            $clauses[] = $this->implode($indent . 'set ', $onConflict->set->dispatch($this), ',');
            if (null !== $onConflict->where->condition) {
                $clauses[] = $indent . 'where ' . $onConflict->where->dispatch($this);
            }

            $this->indentLevel--;

            $sql .= implode($this->options['linebreak'] ?: ' ', $clauses);
        }
        return $sql;
    }

    public function walkIndexParameters(nodes\IndexParameters $parameters): string
    {
        return '(' . implode(', ', $this->walkGenericNodeList($parameters)) . ')'
               . (null === $parameters->where->condition ? '' : ' where ' . $parameters->where->dispatch($this));
    }

    public function walkIndexElement(nodes\IndexElement $element): string
    {
        return (
                $element->expression instanceof nodes\Identifier
                ? $element->expression->dispatch($this)
                : '(' . $element->expression->dispatch($this) . ')'
            )
            . (null === $element->collation ? '' : ' collate ' . $element->collation->dispatch($this))
            . (null === $element->opClass ? '' : ' ' . $element->opClass->dispatch($this))
            . (null === $element->direction ? '' : ' ' . $element->direction)
            . (null === $element->nullsOrder ? '' : ' nulls ' . $element->nullsOrder);
    }


    public function walkEmptyGroupingSet(nodes\group\EmptyGroupingSet $empty): string
    {
        return '()';
    }

    public function walkCubeOrRollupClause(nodes\group\CubeOrRollupClause $clause): string
    {
        return $clause->type . '(' . implode(', ', $this->walkGenericNodeList($clause)) . ')';
    }

    public function walkGroupingSetsClause(nodes\group\GroupingSetsClause $clause): string
    {
        return 'grouping sets(' . implode(', ', $this->walkGenericNodeList($clause)) . ')';
    }

    public function walkGroupByClause(nodes\group\GroupByClause $clause): array
    {
        $items = $this->walkGenericNodeList($clause);
        if ($clause->distinct && [] !== $items) {
            $items[0] = 'distinct ' . $items[0];
        }
        return $items;
    }

    public function walkSearchClause(nodes\cte\SearchClause $clause): string
    {
        return 'search ' . ($clause->breadthFirst ? 'breadth' : 'depth') . ' first'
            . ' by ' . \implode(', ', $clause->trackColumns->dispatch($this))
            . ' set ' . $clause->sequenceColumn->dispatch($this);
    }

    public function walkCycleClause(nodes\cte\CycleClause $clause): string
    {
        return 'cycle ' . \implode(', ', $clause->trackColumns->dispatch($this))
            . ' set ' . $clause->markColumn->dispatch($this)
            . (
                null === $clause->markValue || null === $clause->markDefault
                ? ''
                : ' to ' . $clause->markValue->dispatch($this) . ' default ' . $clause->markDefault->dispatch($this)
            )
            . ' using ' . $clause->pathColumn->dispatch($this);
    }

    public function walkUsingClause(nodes\range\UsingClause $clause): string
    {
        $items = $this->walkGenericNodeList($clause);
        return 'using (' . \implode(', ', $items) . ')'
               . (null === $clause->alias ? '' : ' as ' . $clause->alias->dispatch($this));
    }

<<<<<<< HEAD
    public function walkIsJsonExpression(nodes\expressions\IsJsonExpression $expression): string
    {
        return $this->optionalParentheses($expression->argument, $expression)
               . ' is ' . ($expression->not ? 'not ' : '') . 'json'
               . (null === $expression->type ? '' : ' ' . $expression->type)
               . (
                   null === $expression->uniqueKeys
                   ? ''
                   : ($expression->uniqueKeys ? ' with' : ' without') . ' unique keys'
               );
    }

    public function walkJsonFormat(nodes\json\JsonFormat $clause): string
    {
        return 'format ' . $clause->format
               . (null === $clause->encoding ? '' : ' encoding ' . $clause->encoding);
    }

    public function walkJsonReturning(nodes\json\JsonReturning $clause): string
    {
        return 'returning ' . $clause->type->dispatch($this)
               . (null === $clause->format ? '' : ' ' . $clause->format->dispatch($this));
    }

    public function walkJsonFormattedValue(nodes\json\JsonFormattedValue $clause): string
    {
        return $clause->expression->dispatch($this)
               . (null === $clause->format ? '' : ' ' . $clause->format->dispatch($this));
    }

    public function walkJsonKeyValue(nodes\json\JsonKeyValue $clause): string
    {
        return $clause->key->dispatch($this) . ' : ' . $clause->value->dispatch($this);
    }

    protected function walkCommonJsonAggregateFields(nodes\json\JsonAggregate $expression): string
    {
        return $this->jsonReturningClause($expression->returning)
               . ')'
               . (null === $expression->filter ? '' : ' filter (where ' . $expression->filter->dispatch($this) . ')')
               . (null === $expression->over ? '' : ' over ' . $expression->over->dispatch($this));
    }

    protected function jsonReturningClause(?nodes\GenericNode $returning): string
    {
        if ($returning instanceof nodes\TypeName) {
            return ' returning ' . $returning->dispatch($this);
        } elseif ($returning instanceof nodes\json\JsonReturning) {
            return ' ' . $returning->dispatch($this);
        } else {
            return '';
        }
    }

    protected function jsonOnNullClause(?bool $absentOnNull): string
    {
        if (null === $absentOnNull) {
            return '';
        } else {
            return ($absentOnNull ? ' absent' : ' null') . ' on null';
        }
    }

    protected function jsonUniqueKeysClause(?bool $uniqueKeys): string
    {
        if (null === $uniqueKeys) {
            return '';
        } else {
            return ($uniqueKeys ? ' with' : ' without') . ' unique keys';
        }
    }

    public function walkJsonArrayAgg(nodes\json\JsonArrayAgg $expression): string
    {
        return 'json_arrayagg(' . $expression->value->dispatch($this)
               . (null === $expression->order ? '' : ' order by ' . implode(', ', $expression->order->dispatch($this)))
               . $this->jsonOnNullClause($expression->absentOnNull)
               . $this->walkCommonJsonAggregateFields($expression);
    }

    public function walkJsonObjectAgg(nodes\json\JsonObjectAgg $expression): string
    {
        return 'json_objectagg(' . $expression->keyValue->dispatch($this)
               . $this->jsonOnNullClause($expression->absentOnNull)
               . $this->jsonUniqueKeysClause($expression->uniqueKeys)
               . $this->walkCommonJsonAggregateFields($expression);
    }

    public function walkJsonArray(nodes\json\JsonArray $expression): string
    {
        if (null === $expression->arguments) {
            $arguments = '';
        } elseif ($expression->arguments instanceof SelectCommon) {
            $arguments = $expression->arguments->dispatch($this);
        } else {
            $arguments = implode(', ', $expression->arguments->dispatch($this));
        }
        return 'json_array(' . $arguments
               . $this->jsonOnNullClause($expression->absentOnNull)
               . $this->jsonReturningClause($expression->returning)
               . ')';
    }

    public function walkJsonObject(nodes\json\JsonObject $expression): string
    {
        return 'json_object(' . implode(', ', $expression->arguments->dispatch($this))
               . $this->jsonOnNullClause($expression->absentOnNull)
               . $this->jsonUniqueKeysClause($expression->uniqueKeys)
               . $this->jsonReturningClause($expression->returning)
               . ')';
    }

    public function walkJsonConstructor(nodes\json\JsonConstructor $expression): string
    {
        return 'json(' . $expression->expression->dispatch($this)
               . $this->jsonUniqueKeysClause($expression->uniqueKeys)
               . $this->jsonReturningClause($expression->returning)
               . ')';
    }

    public function walkJsonScalar(nodes\json\JsonScalar $expression): string
    {
        return 'json_scalar(' . $expression->expression->dispatch($this)
               . $this->jsonReturningClause($expression->returning)
               . ')';
    }

    public function walkJsonSerialize(nodes\json\JsonSerialize $expression): string
    {
        return 'json_serialize(' . $expression->expression->dispatch($this)
               . $this->jsonReturningClause($expression->returning)
               . ')';
    }

    public function walkJsonArgument(nodes\json\JsonArgument $clause): string
    {
        return $clause->value->dispatch($this) . ' as ' . $clause->alias->dispatch($this);
    }

    protected function walkCommonJsonQueryFields(nodes\json\JsonQueryCommon $expression): string
    {
        return $expression->context->dispatch($this)
               . ', ' . $expression->path->dispatch($this)
               . (
                   0 === count($expression->passing)
                   ? ''
                   : ' passing ' . implode(', ', $expression->passing->dispatch($this))
               );
    }

    protected function jsonQueryBehaviours(nodes\GenericNode $expression): string
    {
        $result = '';
        if (!empty($expression->onEmpty)) {
            if ($expression->onEmpty instanceof nodes\ScalarExpression) {
                $result .= ' default ' . $expression->onEmpty->dispatch($this) . ' on empty';
            } else {
                $result .= ' ' . $expression->onEmpty . ' on empty';
            }
        }
        if (!empty($expression->onError)) {
            if ($expression->onError instanceof nodes\ScalarExpression) {
                $result .= ' default ' . $expression->onError->dispatch($this) . ' on error';
            } else {
                $result .= ' ' . $expression->onError . ' on error';
            }
        }
        return $result;
    }

    public function walkJsonExists(nodes\json\JsonExists $expression): string
    {
        return 'json_exists(' . $this->walkCommonJsonQueryFields($expression)
               . $this->jsonReturningClause($expression->returning)
               . $this->jsonQueryBehaviours($expression)
               . ')';
    }

    public function walkJsonValue(nodes\json\JsonValue $expression): string
    {
        return 'json_value(' . $this->walkCommonJsonQueryFields($expression)
               . $this->jsonReturningClause($expression->returning)
               . $this->jsonQueryBehaviours($expression)
               . ')';
    }

    public function walkJsonQuery(nodes\json\JsonQuery $expression): string
    {
        return 'json_query(' . $this->walkCommonJsonQueryFields($expression)
               . $this->jsonReturningClause($expression->returning)
               . (null === $expression->wrapper ? '' : ' ' . $expression->wrapper . ' wrapper')
               . (null === $expression->keepQuotes ? '' : ' ' . ($expression->keepQuotes ? 'keep' : 'omit') . ' quotes')
               . $this->jsonQueryBehaviours($expression)
               . ')';
    }

    public function walkJsonTable(nodes\range\JsonTable $rangeItem): string
    {
        $this->indentLevel++;
        $lines = [($rangeItem->lateral ? 'lateral ' : '') . 'json_table('];

        $lines[] = $this->getIndent() . $rangeItem->context->dispatch($this)
                   . ', ' . $rangeItem->path->dispatch($this)
                   . (null === $rangeItem->pathName ? '' : ' as ' . $rangeItem->pathName->dispatch($this));

        if (0 < count($rangeItem->passing)) {
            $lines[] = $this->implode($this->getIndent() . 'passing ', $rangeItem->passing->dispatch($this), ',');
        }

        $lines[] = $this->getIndent() . 'columns (';
        $lines[] = $this->walkJsonColumnDefinitionList($rangeItem->columns);
        $lines[] = $this->getIndent() . ')';

        if (null !== $rangeItem->plan) {
            $lines[] = $this->getIndent()
                       . (
                            $rangeItem->plan instanceof nodes\range\json\JsonTableDefaultPlan
                            ? $rangeItem->plan->dispatch($this)
                            : 'plan (' . $rangeItem->plan->dispatch($this) . ')'
                       );
        }
        if (null !== $rangeItem->onError) {
            $lines[] = $this->getIndent() . $rangeItem->onError . ' on error';
        }

        $this->indentLevel--;

        $sql = implode($this->options['linebreak'] ?: ' ', $lines)
               . $this->options['linebreak'] . $this->getIndent() . ')';
        if ($rangeItem->tableAlias || $rangeItem->columnAliases) {
            $sql .= $this->getFromItemAliases($rangeItem);
        }

        return $sql;
    }

    protected function walkJsonColumnDefinitionList(nodes\range\json\JsonColumnDefinitionList $columns): string
    {
        $this->indentLevel++;
        $glue = $this->options['linebreak']
                ? ',' . $this->options['linebreak'] . $this->getIndent()
                : ', ';
        $result = $this->getIndent() . implode($glue, $this->walkGenericNodeList($columns));
        $this->indentLevel--;

        return $result;
    }

    public function walkJsonExistsColumnDefinition(nodes\range\json\JsonExistsColumnDefinition $column): string
    {
        return $column->name->dispatch($this) . ' ' . $column->type->dispatch($this)
               . ' exists' . (null === $column->path ? '' : ' path ' . $column->path->dispatch($this))
               .  $this->jsonQueryBehaviours($column);
    }

    public function walkJsonFormattedColumnDefinition(nodes\range\json\JsonFormattedColumnDefinition $column): string
    {
        return $column->name->dispatch($this) . ' ' . $column->type->dispatch($this)
               . ' '  . $column->format->dispatch($this)
               . (null === $column->path ? '' : ' path ' . $column->path->dispatch($this))
               . (null === $column->wrapper ? '' : ' ' . $column->wrapper . ' wrapper')
               . (null === $column->keepQuotes ? '' : ' ' . ($column->keepQuotes ? 'keep' : 'omit') . ' quotes')
               . $this->jsonQueryBehaviours($column);
    }

    public function walkJsonOrdinalityColumnDefinition(nodes\range\json\JsonOrdinalityColumnDefinition $column): string
    {
        return $column->name->dispatch($this) . ' for ordinality';
    }

    public function walkJsonRegularColumnDefinition(nodes\range\json\JsonRegularColumnDefinition $column): string
    {
        return $column->name->dispatch($this) . ' ' . $column->type->dispatch($this)
               . (null === $column->path ? '' : ' path ' . $column->path->dispatch($this))
               . (null === $column->wrapper ? '' : ' ' . $column->wrapper . ' wrapper')
               . (null === $column->keepQuotes ? '' : ' ' . ($column->keepQuotes ? 'keep' : 'omit') . ' quotes')
               . $this->jsonQueryBehaviours($column);
    }

    public function walkJsonNestedColumns(nodes\range\json\JsonNestedColumns $column): string
    {
        $lines = [
            'nested path ' . $column->path->dispatch($this)
            . (null === $column->pathName ? '' : ' as ' . $column->pathName->dispatch($this))
            . ' columns ('
        ];
        $lines[] = $this->walkJsonColumnDefinitionList($column->columns);
        $lines[] = $this->getIndent() . ')';

        return implode($this->options['linebreak'] ?: ' ', $lines);
    }

    public function walkJsonTableDefaultPlan(nodes\range\json\JsonTableDefaultPlan $plan): string
    {
        $parts = [];
        if (null !== $plan->parentChild) {
            $parts[] = $plan->parentChild;
        }
        if (null !== $plan->sibling) {
            $parts[] = $plan->sibling;
        }

        return 'plan default (' . implode(', ', $parts) . ')';
    }

    public function walkJsonTableParentChildPlan(nodes\range\json\JsonTableParentChildPlan $plan): string
    {
        $right = $plan->right->dispatch($this);
        return $plan->left->dispatch($this)
               . ' ' . $plan->type
               . ' ' . ($plan->right instanceof nodes\range\json\JsonTableSimplePlan ? $right : '(' . $right . ')');
    }

    public function walkJsonTableSiblingPlan(nodes\range\json\JsonTableSiblingPlan $plan): string
    {
        $left  = $plan->left->dispatch($this);
        $right = $plan->right->dispatch($this);
        return ($plan->left instanceof nodes\range\json\JsonTableSimplePlan ? $left : '(' . $left . ')')
               . ' ' . $plan->type
               . ' ' . ($plan->right instanceof nodes\range\json\JsonTableSimplePlan ? $right : '(' . $right . ')');
    }

    public function walkJsonTableSimplePlan(nodes\range\json\JsonTableSimplePlan $plan): string
    {
        return $plan->name->dispatch($this);
    }

=======
>>>>>>> d9d15715
    public function walkMergeStatement(Merge $statement): string
    {
        $clauses = [];
        if (0 < count($statement->with)) {
            $clauses[] = $statement->with->dispatch($this);
        }

        $indent = $this->getIndent();
        $this->indentLevel++;

        $clauses[] = $indent . 'merge into ' . $statement->relation->dispatch($this);
        $clauses[] = $indent . 'using ' . $statement->using->dispatch($this);
        $clauses[] = $indent . 'on ' . $statement->on->dispatch($this);

        foreach ($statement->when as $when) {
            $clauses[] = $indent . $when->dispatch($this);
        }

        $this->indentLevel--;

        return implode($this->options['linebreak'] ?: ' ', $clauses);
    }

    public function walkMergeDelete(nodes\merge\MergeDelete $clause): string
    {
        return $this->getIndent() . 'delete';
    }

    public function walkMergeInsert(nodes\merge\MergeInsert $clause): string
    {
        if (null === $clause->values) {
            return $this->getIndent() . 'insert default values';
        }

        $lines = [
            (
                0 === count($clause->cols)
                ? $this->getIndent() . 'insert'
                : $this->implode($this->getIndent() . 'insert (', $clause->cols->dispatch($this)) . ')'
            )
            . (null === $clause->overriding ? '' : ' overriding ' . $clause->overriding . ' value')
        ];
        $lines[] = $clause->values->dispatch($this);

        return implode($this->options['linebreak'] ?: ' ', $lines);
    }

    public function walkMergeUpdate(nodes\merge\MergeUpdate $clause): string
    {
        return $this->implode($this->getIndent() . 'update set ', $clause->set->dispatch($this));
    }

    public function walkMergeValues(nodes\merge\MergeValues $clause): string
    {
        return $this->implode($this->getIndent() . 'values (', $this->walkGenericNodeList($clause)) . ')';
    }

    public function walkMergeWhenMatched(nodes\merge\MergeWhenMatched $clause): string
    {
        $lines = [
            'when matched'
            . (null === $clause->condition ? '' : ' and ' . $clause->condition->dispatch($this))
            . ' then'
        ];
        $lines[] = null === $clause->action
                   ? $this->getIndent() . 'do nothing'
                   : $clause->action->dispatch($this);

        return implode($this->options['linebreak'] ?: ' ', $lines);
    }

    public function walkMergeWhenNotMatched(nodes\merge\MergeWhenNotMatched $clause): string
    {
        $lines = [
            'when not matched'
            . (null === $clause->condition ? '' : ' and ' . $clause->condition->dispatch($this))
            . ' then'
        ];
        $lines[] = null === $clause->action
                   ? $this->getIndent() . 'do nothing'
                   : $clause->action->dispatch($this);

        return implode($this->options['linebreak'] ?: ' ', $lines);
    }

<<<<<<< HEAD
=======
    public function walkIsJsonExpression(nodes\expressions\IsJsonExpression $expression): string
    {
        return $this->optionalParentheses($expression->argument, $expression)
               . ' is ' . ($expression->not ? 'not ' : '') . 'json'
               . (null === $expression->type ? '' : ' ' . $expression->type)
               . (
                   null === $expression->uniqueKeys
                   ? ''
                   : ($expression->uniqueKeys ? ' with' : ' without') . ' unique keys'
               );
    }

    public function walkJsonFormat(nodes\json\JsonFormat $clause): string
    {
        return 'format ' . $clause->format
               . (null === $clause->encoding ? '' : ' encoding ' . $clause->encoding);
    }

    public function walkJsonReturning(nodes\json\JsonReturning $clause): string
    {
        return 'returning ' . $clause->type->dispatch($this)
               . (null === $clause->format ? '' : ' ' . $clause->format->dispatch($this));
    }

    public function walkJsonFormattedValue(nodes\json\JsonFormattedValue $clause): string
    {
        return $clause->expression->dispatch($this)
               . (null === $clause->format ? '' : ' ' . $clause->format->dispatch($this));
    }

    public function walkJsonKeyValue(nodes\json\JsonKeyValue $clause): string
    {
        return $clause->key->dispatch($this) . ' : ' . $clause->value->dispatch($this);
    }

    protected function walkCommonJsonAggregateFields(nodes\json\JsonAggregate $expression): string
    {
        return (null === $expression->returning ? '' : ' ' . $expression->returning->dispatch($this))
               . ')'
               . (null === $expression->filter ? '' : ' filter (where ' . $expression->filter->dispatch($this) . ')')
               . (null === $expression->over ? '' : ' over ' . $expression->over->dispatch($this));
    }

    public function walkJsonArrayAgg(nodes\json\JsonArrayAgg $expression): string
    {
        return 'json_arrayagg(' . $expression->value->dispatch($this)
               . (null === $expression->order ? '' : ' order by ' . implode(', ', $expression->order->dispatch($this)))
               . (
                    null === $expression->absentOnNull
                        ? ''
                        : ($expression->absentOnNull ? ' absent' : ' null') . ' on null'
               )
               . $this->walkCommonJsonAggregateFields($expression);
    }

    public function walkJsonObjectAgg(nodes\json\JsonObjectAgg $expression): string
    {
        return 'json_objectagg(' . $expression->keyValue->dispatch($this)
               . (
                   null === $expression->absentOnNull
                       ? ''
                       : ($expression->absentOnNull ? ' absent' : ' null') . ' on null'
               )
               . (
                   null === $expression->uniqueKeys
                       ? ''
                       : ($expression->uniqueKeys ? ' with' : ' without') . ' unique keys'
               )
               . $this->walkCommonJsonAggregateFields($expression);
    }

    public function walkJsonArrayValueList(nodes\json\JsonArrayValueList $expression): string
    {
        return 'json_array('
               . $this->implode(', ', $expression->arguments->dispatch($this))
               . (
                   null === $expression->absentOnNull
                       ? ''
                       : ($expression->absentOnNull ? ' absent' : ' null') . ' on null'
               )
               . (null === $expression->returning ? '' : ' ' . $expression->returning->dispatch($this))
               . ')';
    }

    public function walkJsonArraySubselect(nodes\json\JsonArraySubselect $expression): string
    {
        return 'json_array('
               . $expression->query->dispatch($this)
               . (null === $expression->format ? '' : ' ' . $expression->format->dispatch($this))
               . (null === $expression->returning ? '' : ' ' . $expression->returning->dispatch($this))
               . ')';
    }

    public function walkJsonObject(nodes\json\JsonObject $expression): string
    {
        return 'json_object(' . implode(', ', $expression->arguments->dispatch($this))
               . (
                   null === $expression->absentOnNull
                       ? ''
                       : ($expression->absentOnNull ? ' absent' : ' null') . ' on null'
               )
               . (
                   null === $expression->uniqueKeys
                       ? ''
                       : ($expression->uniqueKeys ? ' with' : ' without') . ' unique keys'
               )
               . (null === $expression->returning ? '' : ' ' . $expression->returning->dispatch($this))
               . ')';
    }

>>>>>>> d9d15715
    /**
     * Returns an array of code points corresponding to characters in UTF-8 string
     *
     * @param string $string
     * @return int[]
     */
    protected static function utf8ToCodePoints(string $string): array
    {
        $codePoints = [];

        for ($i = 0, $length = strlen($string); $i < $length; $i++) {
            $code = ord($string[$i]);
            if ($code < 0x80) {
                $codePoint = $code;

            } elseif (0xC0 === ($code & 0xE0)) {
                if (
                    $i >= $length - 1
                    || 0x80 !== (ord($string[$i + 1]) & 0xC0)
                ) {
                    throw new exceptions\InvalidArgumentException('Invalid UTF-8: incomplete multibyte character');
                }

                $codePoint = (($code & 0x1F) << 6) + (ord($string[++$i]) & 0x3F);

                if ($codePoint < 0x80) {
                    throw new exceptions\InvalidArgumentException('Invalid UTF-8: overlong encoding');
                }

            } elseif (0xE0 === ($code & 0xF0)) {
                if (
                    $i >= $length - 2
                    || 0x80 !== (ord($string[$i + 1]) & 0xC0)
                    || 0x80 !== (ord($string[$i + 2]) & 0xC0)
                ) {
                    throw new exceptions\InvalidArgumentException('Invalid UTF-8: incomplete multibyte character');
                }

                $codePoint = (($code & 0xF) << 12) + ((ord($string[++$i]) & 0x3F) << 6) + (ord($string[++$i]) & 0x3F);

                if ($codePoint < 0x800) {
                    throw new exceptions\InvalidArgumentException('Invalid UTF-8: overlong encoding');
                } elseif ($codePoint >= 0xD800 && $codePoint <= 0xDFFF) {
                    throw new exceptions\InvalidArgumentException('Invalid code point encoded in UTF-8');
                }

            } elseif (0xF0 === ($code & 0xF8)) {
                if (
                    $i >= $length - 3
                    || 0x80 !== (ord($string[$i + 1]) & 0xC0)
                    || 0x80 !== (ord($string[$i + 2]) & 0xC0)
                    || 0x80 !== (ord($string[$i + 3]) & 0xC0)
                ) {
                    throw new exceptions\InvalidArgumentException('Invalid UTF-8: incomplete multibyte character');
                }

                $codePoint = (($code & 0x7) << 18) + ((ord($string[++$i]) & 0x3F) << 12)
                             + ((ord($string[++$i]) & 0x3F) << 6) + (ord($string[++$i]) & 0x3F);

                if ($codePoint < 0x10000) {
                    throw new exceptions\InvalidArgumentException('Invalid UTF-8: overlong encoding');
                } elseif ($codePoint > 0x10FFFF) {
                    throw new exceptions\InvalidArgumentException('Invalid code point encoded in UTF-8');
                }

            } else {
                throw new exceptions\InvalidArgumentException('Invalid byte in UTF-8 string');
            }
            $codePoints[] = $codePoint;
        }

        return $codePoints;
    }
}<|MERGE_RESOLUTION|>--- conflicted
+++ resolved
@@ -1474,336 +1474,6 @@
                . (null === $clause->alias ? '' : ' as ' . $clause->alias->dispatch($this));
     }
 
-<<<<<<< HEAD
-    public function walkIsJsonExpression(nodes\expressions\IsJsonExpression $expression): string
-    {
-        return $this->optionalParentheses($expression->argument, $expression)
-               . ' is ' . ($expression->not ? 'not ' : '') . 'json'
-               . (null === $expression->type ? '' : ' ' . $expression->type)
-               . (
-                   null === $expression->uniqueKeys
-                   ? ''
-                   : ($expression->uniqueKeys ? ' with' : ' without') . ' unique keys'
-               );
-    }
-
-    public function walkJsonFormat(nodes\json\JsonFormat $clause): string
-    {
-        return 'format ' . $clause->format
-               . (null === $clause->encoding ? '' : ' encoding ' . $clause->encoding);
-    }
-
-    public function walkJsonReturning(nodes\json\JsonReturning $clause): string
-    {
-        return 'returning ' . $clause->type->dispatch($this)
-               . (null === $clause->format ? '' : ' ' . $clause->format->dispatch($this));
-    }
-
-    public function walkJsonFormattedValue(nodes\json\JsonFormattedValue $clause): string
-    {
-        return $clause->expression->dispatch($this)
-               . (null === $clause->format ? '' : ' ' . $clause->format->dispatch($this));
-    }
-
-    public function walkJsonKeyValue(nodes\json\JsonKeyValue $clause): string
-    {
-        return $clause->key->dispatch($this) . ' : ' . $clause->value->dispatch($this);
-    }
-
-    protected function walkCommonJsonAggregateFields(nodes\json\JsonAggregate $expression): string
-    {
-        return $this->jsonReturningClause($expression->returning)
-               . ')'
-               . (null === $expression->filter ? '' : ' filter (where ' . $expression->filter->dispatch($this) . ')')
-               . (null === $expression->over ? '' : ' over ' . $expression->over->dispatch($this));
-    }
-
-    protected function jsonReturningClause(?nodes\GenericNode $returning): string
-    {
-        if ($returning instanceof nodes\TypeName) {
-            return ' returning ' . $returning->dispatch($this);
-        } elseif ($returning instanceof nodes\json\JsonReturning) {
-            return ' ' . $returning->dispatch($this);
-        } else {
-            return '';
-        }
-    }
-
-    protected function jsonOnNullClause(?bool $absentOnNull): string
-    {
-        if (null === $absentOnNull) {
-            return '';
-        } else {
-            return ($absentOnNull ? ' absent' : ' null') . ' on null';
-        }
-    }
-
-    protected function jsonUniqueKeysClause(?bool $uniqueKeys): string
-    {
-        if (null === $uniqueKeys) {
-            return '';
-        } else {
-            return ($uniqueKeys ? ' with' : ' without') . ' unique keys';
-        }
-    }
-
-    public function walkJsonArrayAgg(nodes\json\JsonArrayAgg $expression): string
-    {
-        return 'json_arrayagg(' . $expression->value->dispatch($this)
-               . (null === $expression->order ? '' : ' order by ' . implode(', ', $expression->order->dispatch($this)))
-               . $this->jsonOnNullClause($expression->absentOnNull)
-               . $this->walkCommonJsonAggregateFields($expression);
-    }
-
-    public function walkJsonObjectAgg(nodes\json\JsonObjectAgg $expression): string
-    {
-        return 'json_objectagg(' . $expression->keyValue->dispatch($this)
-               . $this->jsonOnNullClause($expression->absentOnNull)
-               . $this->jsonUniqueKeysClause($expression->uniqueKeys)
-               . $this->walkCommonJsonAggregateFields($expression);
-    }
-
-    public function walkJsonArray(nodes\json\JsonArray $expression): string
-    {
-        if (null === $expression->arguments) {
-            $arguments = '';
-        } elseif ($expression->arguments instanceof SelectCommon) {
-            $arguments = $expression->arguments->dispatch($this);
-        } else {
-            $arguments = implode(', ', $expression->arguments->dispatch($this));
-        }
-        return 'json_array(' . $arguments
-               . $this->jsonOnNullClause($expression->absentOnNull)
-               . $this->jsonReturningClause($expression->returning)
-               . ')';
-    }
-
-    public function walkJsonObject(nodes\json\JsonObject $expression): string
-    {
-        return 'json_object(' . implode(', ', $expression->arguments->dispatch($this))
-               . $this->jsonOnNullClause($expression->absentOnNull)
-               . $this->jsonUniqueKeysClause($expression->uniqueKeys)
-               . $this->jsonReturningClause($expression->returning)
-               . ')';
-    }
-
-    public function walkJsonConstructor(nodes\json\JsonConstructor $expression): string
-    {
-        return 'json(' . $expression->expression->dispatch($this)
-               . $this->jsonUniqueKeysClause($expression->uniqueKeys)
-               . $this->jsonReturningClause($expression->returning)
-               . ')';
-    }
-
-    public function walkJsonScalar(nodes\json\JsonScalar $expression): string
-    {
-        return 'json_scalar(' . $expression->expression->dispatch($this)
-               . $this->jsonReturningClause($expression->returning)
-               . ')';
-    }
-
-    public function walkJsonSerialize(nodes\json\JsonSerialize $expression): string
-    {
-        return 'json_serialize(' . $expression->expression->dispatch($this)
-               . $this->jsonReturningClause($expression->returning)
-               . ')';
-    }
-
-    public function walkJsonArgument(nodes\json\JsonArgument $clause): string
-    {
-        return $clause->value->dispatch($this) . ' as ' . $clause->alias->dispatch($this);
-    }
-
-    protected function walkCommonJsonQueryFields(nodes\json\JsonQueryCommon $expression): string
-    {
-        return $expression->context->dispatch($this)
-               . ', ' . $expression->path->dispatch($this)
-               . (
-                   0 === count($expression->passing)
-                   ? ''
-                   : ' passing ' . implode(', ', $expression->passing->dispatch($this))
-               );
-    }
-
-    protected function jsonQueryBehaviours(nodes\GenericNode $expression): string
-    {
-        $result = '';
-        if (!empty($expression->onEmpty)) {
-            if ($expression->onEmpty instanceof nodes\ScalarExpression) {
-                $result .= ' default ' . $expression->onEmpty->dispatch($this) . ' on empty';
-            } else {
-                $result .= ' ' . $expression->onEmpty . ' on empty';
-            }
-        }
-        if (!empty($expression->onError)) {
-            if ($expression->onError instanceof nodes\ScalarExpression) {
-                $result .= ' default ' . $expression->onError->dispatch($this) . ' on error';
-            } else {
-                $result .= ' ' . $expression->onError . ' on error';
-            }
-        }
-        return $result;
-    }
-
-    public function walkJsonExists(nodes\json\JsonExists $expression): string
-    {
-        return 'json_exists(' . $this->walkCommonJsonQueryFields($expression)
-               . $this->jsonReturningClause($expression->returning)
-               . $this->jsonQueryBehaviours($expression)
-               . ')';
-    }
-
-    public function walkJsonValue(nodes\json\JsonValue $expression): string
-    {
-        return 'json_value(' . $this->walkCommonJsonQueryFields($expression)
-               . $this->jsonReturningClause($expression->returning)
-               . $this->jsonQueryBehaviours($expression)
-               . ')';
-    }
-
-    public function walkJsonQuery(nodes\json\JsonQuery $expression): string
-    {
-        return 'json_query(' . $this->walkCommonJsonQueryFields($expression)
-               . $this->jsonReturningClause($expression->returning)
-               . (null === $expression->wrapper ? '' : ' ' . $expression->wrapper . ' wrapper')
-               . (null === $expression->keepQuotes ? '' : ' ' . ($expression->keepQuotes ? 'keep' : 'omit') . ' quotes')
-               . $this->jsonQueryBehaviours($expression)
-               . ')';
-    }
-
-    public function walkJsonTable(nodes\range\JsonTable $rangeItem): string
-    {
-        $this->indentLevel++;
-        $lines = [($rangeItem->lateral ? 'lateral ' : '') . 'json_table('];
-
-        $lines[] = $this->getIndent() . $rangeItem->context->dispatch($this)
-                   . ', ' . $rangeItem->path->dispatch($this)
-                   . (null === $rangeItem->pathName ? '' : ' as ' . $rangeItem->pathName->dispatch($this));
-
-        if (0 < count($rangeItem->passing)) {
-            $lines[] = $this->implode($this->getIndent() . 'passing ', $rangeItem->passing->dispatch($this), ',');
-        }
-
-        $lines[] = $this->getIndent() . 'columns (';
-        $lines[] = $this->walkJsonColumnDefinitionList($rangeItem->columns);
-        $lines[] = $this->getIndent() . ')';
-
-        if (null !== $rangeItem->plan) {
-            $lines[] = $this->getIndent()
-                       . (
-                            $rangeItem->plan instanceof nodes\range\json\JsonTableDefaultPlan
-                            ? $rangeItem->plan->dispatch($this)
-                            : 'plan (' . $rangeItem->plan->dispatch($this) . ')'
-                       );
-        }
-        if (null !== $rangeItem->onError) {
-            $lines[] = $this->getIndent() . $rangeItem->onError . ' on error';
-        }
-
-        $this->indentLevel--;
-
-        $sql = implode($this->options['linebreak'] ?: ' ', $lines)
-               . $this->options['linebreak'] . $this->getIndent() . ')';
-        if ($rangeItem->tableAlias || $rangeItem->columnAliases) {
-            $sql .= $this->getFromItemAliases($rangeItem);
-        }
-
-        return $sql;
-    }
-
-    protected function walkJsonColumnDefinitionList(nodes\range\json\JsonColumnDefinitionList $columns): string
-    {
-        $this->indentLevel++;
-        $glue = $this->options['linebreak']
-                ? ',' . $this->options['linebreak'] . $this->getIndent()
-                : ', ';
-        $result = $this->getIndent() . implode($glue, $this->walkGenericNodeList($columns));
-        $this->indentLevel--;
-
-        return $result;
-    }
-
-    public function walkJsonExistsColumnDefinition(nodes\range\json\JsonExistsColumnDefinition $column): string
-    {
-        return $column->name->dispatch($this) . ' ' . $column->type->dispatch($this)
-               . ' exists' . (null === $column->path ? '' : ' path ' . $column->path->dispatch($this))
-               .  $this->jsonQueryBehaviours($column);
-    }
-
-    public function walkJsonFormattedColumnDefinition(nodes\range\json\JsonFormattedColumnDefinition $column): string
-    {
-        return $column->name->dispatch($this) . ' ' . $column->type->dispatch($this)
-               . ' '  . $column->format->dispatch($this)
-               . (null === $column->path ? '' : ' path ' . $column->path->dispatch($this))
-               . (null === $column->wrapper ? '' : ' ' . $column->wrapper . ' wrapper')
-               . (null === $column->keepQuotes ? '' : ' ' . ($column->keepQuotes ? 'keep' : 'omit') . ' quotes')
-               . $this->jsonQueryBehaviours($column);
-    }
-
-    public function walkJsonOrdinalityColumnDefinition(nodes\range\json\JsonOrdinalityColumnDefinition $column): string
-    {
-        return $column->name->dispatch($this) . ' for ordinality';
-    }
-
-    public function walkJsonRegularColumnDefinition(nodes\range\json\JsonRegularColumnDefinition $column): string
-    {
-        return $column->name->dispatch($this) . ' ' . $column->type->dispatch($this)
-               . (null === $column->path ? '' : ' path ' . $column->path->dispatch($this))
-               . (null === $column->wrapper ? '' : ' ' . $column->wrapper . ' wrapper')
-               . (null === $column->keepQuotes ? '' : ' ' . ($column->keepQuotes ? 'keep' : 'omit') . ' quotes')
-               . $this->jsonQueryBehaviours($column);
-    }
-
-    public function walkJsonNestedColumns(nodes\range\json\JsonNestedColumns $column): string
-    {
-        $lines = [
-            'nested path ' . $column->path->dispatch($this)
-            . (null === $column->pathName ? '' : ' as ' . $column->pathName->dispatch($this))
-            . ' columns ('
-        ];
-        $lines[] = $this->walkJsonColumnDefinitionList($column->columns);
-        $lines[] = $this->getIndent() . ')';
-
-        return implode($this->options['linebreak'] ?: ' ', $lines);
-    }
-
-    public function walkJsonTableDefaultPlan(nodes\range\json\JsonTableDefaultPlan $plan): string
-    {
-        $parts = [];
-        if (null !== $plan->parentChild) {
-            $parts[] = $plan->parentChild;
-        }
-        if (null !== $plan->sibling) {
-            $parts[] = $plan->sibling;
-        }
-
-        return 'plan default (' . implode(', ', $parts) . ')';
-    }
-
-    public function walkJsonTableParentChildPlan(nodes\range\json\JsonTableParentChildPlan $plan): string
-    {
-        $right = $plan->right->dispatch($this);
-        return $plan->left->dispatch($this)
-               . ' ' . $plan->type
-               . ' ' . ($plan->right instanceof nodes\range\json\JsonTableSimplePlan ? $right : '(' . $right . ')');
-    }
-
-    public function walkJsonTableSiblingPlan(nodes\range\json\JsonTableSiblingPlan $plan): string
-    {
-        $left  = $plan->left->dispatch($this);
-        $right = $plan->right->dispatch($this);
-        return ($plan->left instanceof nodes\range\json\JsonTableSimplePlan ? $left : '(' . $left . ')')
-               . ' ' . $plan->type
-               . ' ' . ($plan->right instanceof nodes\range\json\JsonTableSimplePlan ? $right : '(' . $right . ')');
-    }
-
-    public function walkJsonTableSimplePlan(nodes\range\json\JsonTableSimplePlan $plan): string
-    {
-        return $plan->name->dispatch($this);
-    }
-
-=======
->>>>>>> d9d15715
     public function walkMergeStatement(Merge $statement): string
     {
         $clauses = [];
@@ -1889,8 +1559,6 @@
         return implode($this->options['linebreak'] ?: ' ', $lines);
     }
 
-<<<<<<< HEAD
-=======
     public function walkIsJsonExpression(nodes\expressions\IsJsonExpression $expression): string
     {
         return $this->optionalParentheses($expression->argument, $expression)
@@ -1934,74 +1602,291 @@
                . (null === $expression->over ? '' : ' over ' . $expression->over->dispatch($this));
     }
 
+    protected function jsonReturningClause(?nodes\GenericNode $returning): string
+    {
+        if ($returning instanceof nodes\TypeName) {
+            return ' returning ' . $returning->dispatch($this);
+        } elseif ($returning instanceof nodes\json\JsonReturning) {
+            return ' ' . $returning->dispatch($this);
+        } else {
+            return '';
+        }
+    }
+
+    protected function jsonOnNullClause(?bool $absentOnNull): string
+    {
+        if (null === $absentOnNull) {
+            return '';
+        } else {
+            return ($absentOnNull ? ' absent' : ' null') . ' on null';
+        }
+    }
+
+    protected function jsonUniqueKeysClause(?bool $uniqueKeys): string
+    {
+        if (null === $uniqueKeys) {
+            return '';
+        } else {
+            return ($uniqueKeys ? ' with' : ' without') . ' unique keys';
+        }
+    }
+
+
     public function walkJsonArrayAgg(nodes\json\JsonArrayAgg $expression): string
     {
         return 'json_arrayagg(' . $expression->value->dispatch($this)
-               . (null === $expression->order ? '' : ' order by ' . implode(', ', $expression->order->dispatch($this)))
-               . (
-                    null === $expression->absentOnNull
-                        ? ''
-                        : ($expression->absentOnNull ? ' absent' : ' null') . ' on null'
-               )
-               . $this->walkCommonJsonAggregateFields($expression);
+            . (null === $expression->order ? '' : ' order by ' . implode(', ', $expression->order->dispatch($this)))
+            . $this->jsonOnNullClause($expression->absentOnNull)
+            . $this->walkCommonJsonAggregateFields($expression);
     }
 
     public function walkJsonObjectAgg(nodes\json\JsonObjectAgg $expression): string
     {
         return 'json_objectagg(' . $expression->keyValue->dispatch($this)
-               . (
-                   null === $expression->absentOnNull
-                       ? ''
-                       : ($expression->absentOnNull ? ' absent' : ' null') . ' on null'
-               )
-               . (
-                   null === $expression->uniqueKeys
-                       ? ''
-                       : ($expression->uniqueKeys ? ' with' : ' without') . ' unique keys'
-               )
-               . $this->walkCommonJsonAggregateFields($expression);
-    }
-
-    public function walkJsonArrayValueList(nodes\json\JsonArrayValueList $expression): string
-    {
-        return 'json_array('
-               . $this->implode(', ', $expression->arguments->dispatch($this))
-               . (
-                   null === $expression->absentOnNull
-                       ? ''
-                       : ($expression->absentOnNull ? ' absent' : ' null') . ' on null'
-               )
-               . (null === $expression->returning ? '' : ' ' . $expression->returning->dispatch($this))
-               . ')';
-    }
-
-    public function walkJsonArraySubselect(nodes\json\JsonArraySubselect $expression): string
-    {
-        return 'json_array('
-               . $expression->query->dispatch($this)
-               . (null === $expression->format ? '' : ' ' . $expression->format->dispatch($this))
-               . (null === $expression->returning ? '' : ' ' . $expression->returning->dispatch($this))
-               . ')';
+            . $this->jsonOnNullClause($expression->absentOnNull)
+            . $this->jsonUniqueKeysClause($expression->uniqueKeys)
+            . $this->walkCommonJsonAggregateFields($expression);
+    }
+
+    public function walkJsonArray(nodes\json\JsonArray $expression): string
+    {
+        if (null === $expression->arguments) {
+            $arguments = '';
+        } elseif ($expression->arguments instanceof SelectCommon) {
+            $arguments = $expression->arguments->dispatch($this);
+        } else {
+            $arguments = implode(', ', $expression->arguments->dispatch($this));
+        }
+        return 'json_array(' . $arguments
+            . $this->jsonOnNullClause($expression->absentOnNull)
+            . $this->jsonReturningClause($expression->returning)
+            . ')';
     }
 
     public function walkJsonObject(nodes\json\JsonObject $expression): string
     {
         return 'json_object(' . implode(', ', $expression->arguments->dispatch($this))
-               . (
-                   null === $expression->absentOnNull
-                       ? ''
-                       : ($expression->absentOnNull ? ' absent' : ' null') . ' on null'
-               )
-               . (
-                   null === $expression->uniqueKeys
-                       ? ''
-                       : ($expression->uniqueKeys ? ' with' : ' without') . ' unique keys'
-               )
-               . (null === $expression->returning ? '' : ' ' . $expression->returning->dispatch($this))
-               . ')';
-    }
-
->>>>>>> d9d15715
+            . $this->jsonOnNullClause($expression->absentOnNull)
+            . $this->jsonUniqueKeysClause($expression->uniqueKeys)
+            . $this->jsonReturningClause($expression->returning)
+            . ')';
+    }
+
+    public function walkJsonConstructor(nodes\json\JsonConstructor $expression): string
+    {
+        return 'json(' . $expression->expression->dispatch($this)
+            . $this->jsonUniqueKeysClause($expression->uniqueKeys)
+            . $this->jsonReturningClause($expression->returning)
+            . ')';
+    }
+
+    public function walkJsonScalar(nodes\json\JsonScalar $expression): string
+    {
+        return 'json_scalar(' . $expression->expression->dispatch($this)
+            . $this->jsonReturningClause($expression->returning)
+            . ')';
+    }
+
+    public function walkJsonSerialize(nodes\json\JsonSerialize $expression): string
+    {
+        return 'json_serialize(' . $expression->expression->dispatch($this)
+            . $this->jsonReturningClause($expression->returning)
+            . ')';
+    }
+
+    public function walkJsonArgument(nodes\json\JsonArgument $clause): string
+    {
+        return $clause->value->dispatch($this) . ' as ' . $clause->alias->dispatch($this);
+    }
+
+    protected function walkCommonJsonQueryFields(nodes\json\JsonQueryCommon $expression): string
+    {
+        return $expression->context->dispatch($this)
+            . ', ' . $expression->path->dispatch($this)
+            . (
+            0 === count($expression->passing)
+                ? ''
+                : ' passing ' . implode(', ', $expression->passing->dispatch($this))
+            );
+    }
+
+    protected function jsonQueryBehaviours(nodes\GenericNode $expression): string
+    {
+        $result = '';
+        if (!empty($expression->onEmpty)) {
+            if ($expression->onEmpty instanceof nodes\ScalarExpression) {
+                $result .= ' default ' . $expression->onEmpty->dispatch($this) . ' on empty';
+            } else {
+                $result .= ' ' . $expression->onEmpty . ' on empty';
+            }
+        }
+        if (!empty($expression->onError)) {
+            if ($expression->onError instanceof nodes\ScalarExpression) {
+                $result .= ' default ' . $expression->onError->dispatch($this) . ' on error';
+            } else {
+                $result .= ' ' . $expression->onError . ' on error';
+            }
+        }
+        return $result;
+    }
+
+    public function walkJsonExists(nodes\json\JsonExists $expression): string
+    {
+        return 'json_exists(' . $this->walkCommonJsonQueryFields($expression)
+            . $this->jsonReturningClause($expression->returning)
+            . $this->jsonQueryBehaviours($expression)
+            . ')';
+    }
+
+    public function walkJsonValue(nodes\json\JsonValue $expression): string
+    {
+        return 'json_value(' . $this->walkCommonJsonQueryFields($expression)
+            . $this->jsonReturningClause($expression->returning)
+            . $this->jsonQueryBehaviours($expression)
+            . ')';
+    }
+
+    public function walkJsonQuery(nodes\json\JsonQuery $expression): string
+    {
+        return 'json_query(' . $this->walkCommonJsonQueryFields($expression)
+            . $this->jsonReturningClause($expression->returning)
+            . (null === $expression->wrapper ? '' : ' ' . $expression->wrapper . ' wrapper')
+            . (null === $expression->keepQuotes ? '' : ' ' . ($expression->keepQuotes ? 'keep' : 'omit') . ' quotes')
+            . $this->jsonQueryBehaviours($expression)
+            . ')';
+    }
+
+    public function walkJsonTable(nodes\range\JsonTable $rangeItem): string
+    {
+        $this->indentLevel++;
+        $lines = [($rangeItem->lateral ? 'lateral ' : '') . 'json_table('];
+
+        $lines[] = $this->getIndent() . $rangeItem->context->dispatch($this)
+            . ', ' . $rangeItem->path->dispatch($this)
+            . (null === $rangeItem->pathName ? '' : ' as ' . $rangeItem->pathName->dispatch($this));
+
+        if (0 < count($rangeItem->passing)) {
+            $lines[] = $this->implode($this->getIndent() . 'passing ', $rangeItem->passing->dispatch($this), ',');
+        }
+
+        $lines[] = $this->getIndent() . 'columns (';
+        $lines[] = $this->walkJsonColumnDefinitionList($rangeItem->columns);
+        $lines[] = $this->getIndent() . ')';
+
+        if (null !== $rangeItem->plan) {
+            $lines[] = $this->getIndent()
+                . (
+                $rangeItem->plan instanceof nodes\range\json\JsonTableDefaultPlan
+                    ? $rangeItem->plan->dispatch($this)
+                    : 'plan (' . $rangeItem->plan->dispatch($this) . ')'
+                );
+        }
+        if (null !== $rangeItem->onError) {
+            $lines[] = $this->getIndent() . $rangeItem->onError . ' on error';
+        }
+
+        $this->indentLevel--;
+
+        $sql = implode($this->options['linebreak'] ?: ' ', $lines)
+            . $this->options['linebreak'] . $this->getIndent() . ')';
+        if ($rangeItem->tableAlias || $rangeItem->columnAliases) {
+            $sql .= $this->getFromItemAliases($rangeItem);
+        }
+
+        return $sql;
+    }
+
+    protected function walkJsonColumnDefinitionList(nodes\range\json\JsonColumnDefinitionList $columns): string
+    {
+        $this->indentLevel++;
+        $glue = $this->options['linebreak']
+            ? ',' . $this->options['linebreak'] . $this->getIndent()
+            : ', ';
+        $result = $this->getIndent() . implode($glue, $this->walkGenericNodeList($columns));
+        $this->indentLevel--;
+
+        return $result;
+    }
+
+    public function walkJsonExistsColumnDefinition(nodes\range\json\JsonExistsColumnDefinition $column): string
+    {
+        return $column->name->dispatch($this) . ' ' . $column->type->dispatch($this)
+            . ' exists' . (null === $column->path ? '' : ' path ' . $column->path->dispatch($this))
+            .  $this->jsonQueryBehaviours($column);
+    }
+
+    public function walkJsonFormattedColumnDefinition(nodes\range\json\JsonFormattedColumnDefinition $column): string
+    {
+        return $column->name->dispatch($this) . ' ' . $column->type->dispatch($this)
+            . ' '  . $column->format->dispatch($this)
+            . (null === $column->path ? '' : ' path ' . $column->path->dispatch($this))
+            . (null === $column->wrapper ? '' : ' ' . $column->wrapper . ' wrapper')
+            . (null === $column->keepQuotes ? '' : ' ' . ($column->keepQuotes ? 'keep' : 'omit') . ' quotes')
+            . $this->jsonQueryBehaviours($column);
+    }
+
+    public function walkJsonOrdinalityColumnDefinition(nodes\range\json\JsonOrdinalityColumnDefinition $column): string
+    {
+        return $column->name->dispatch($this) . ' for ordinality';
+    }
+
+    public function walkJsonRegularColumnDefinition(nodes\range\json\JsonRegularColumnDefinition $column): string
+    {
+        return $column->name->dispatch($this) . ' ' . $column->type->dispatch($this)
+            . (null === $column->path ? '' : ' path ' . $column->path->dispatch($this))
+            . (null === $column->wrapper ? '' : ' ' . $column->wrapper . ' wrapper')
+            . (null === $column->keepQuotes ? '' : ' ' . ($column->keepQuotes ? 'keep' : 'omit') . ' quotes')
+            . $this->jsonQueryBehaviours($column);
+    }
+
+    public function walkJsonNestedColumns(nodes\range\json\JsonNestedColumns $column): string
+    {
+        $lines = [
+            'nested path ' . $column->path->dispatch($this)
+            . (null === $column->pathName ? '' : ' as ' . $column->pathName->dispatch($this))
+            . ' columns ('
+        ];
+        $lines[] = $this->walkJsonColumnDefinitionList($column->columns);
+        $lines[] = $this->getIndent() . ')';
+
+        return implode($this->options['linebreak'] ?: ' ', $lines);
+    }
+
+    public function walkJsonTableDefaultPlan(nodes\range\json\JsonTableDefaultPlan $plan): string
+    {
+        $parts = [];
+        if (null !== $plan->parentChild) {
+            $parts[] = $plan->parentChild;
+        }
+        if (null !== $plan->sibling) {
+            $parts[] = $plan->sibling;
+        }
+
+        return 'plan default (' . implode(', ', $parts) . ')';
+    }
+
+    public function walkJsonTableParentChildPlan(nodes\range\json\JsonTableParentChildPlan $plan): string
+    {
+        $right = $plan->right->dispatch($this);
+        return $plan->left->dispatch($this)
+            . ' ' . $plan->type
+            . ' ' . ($plan->right instanceof nodes\range\json\JsonTableSimplePlan ? $right : '(' . $right . ')');
+    }
+
+    public function walkJsonTableSiblingPlan(nodes\range\json\JsonTableSiblingPlan $plan): string
+    {
+        $left  = $plan->left->dispatch($this);
+        $right = $plan->right->dispatch($this);
+        return ($plan->left instanceof nodes\range\json\JsonTableSimplePlan ? $left : '(' . $left . ')')
+            . ' ' . $plan->type
+            . ' ' . ($plan->right instanceof nodes\range\json\JsonTableSimplePlan ? $right : '(' . $right . ')');
+    }
+
+    public function walkJsonTableSimplePlan(nodes\range\json\JsonTableSimplePlan $plan): string
+    {
+        return $plan->name->dispatch($this);
+    }
+
     /**
      * Returns an array of code points corresponding to characters in UTF-8 string
      *
